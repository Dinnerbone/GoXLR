--- conflicted
+++ resolved
@@ -21,15 +21,13 @@
     GetButtonStates,
     GetHardwareInfo(HardwareInfoCommand),
 
-<<<<<<< HEAD
     SetSubChannelVolume(SubMixChannelName),
     SetChannelMixes,
     SetMonitoredMix,
-=======
+
     // Probably shouldn't use these, but they're here for.. reasons.
     ExecuteFirmwareUpdateCommand(FirmwareCommand),
     ExecuteFirmwareUpdateAction(FirmwareAction),
->>>>>>> 6161ed91
 }
 
 impl Command {
@@ -53,16 +51,16 @@
             Command::SetMicrophoneParameters => 0x80b << 12,
             Command::SetEffectParameters => 0x801 << 12,
 
-<<<<<<< HEAD
+
             // I'm doing a +16 here, because there appears to be a bit reset going on..
             Command::SetSubChannelVolume(channel) => (0x806 << 12) | (*channel as u32 + 16),
             Command::SetChannelMixes => 0x817 << 12,
             Command::SetMonitoredMix => 0x818 << 12,
-=======
+
             // Again, don't use these :)
             Command::ExecuteFirmwareUpdateCommand(sub) => 0x810 << 12 | *sub as u32,
             Command::ExecuteFirmwareUpdateAction(sub) => 0x004 << 12 | sub.id(),
->>>>>>> 6161ed91
+
         }
     }
 }
