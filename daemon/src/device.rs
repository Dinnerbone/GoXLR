use std::collections::HashSet;
use std::path::{Path, PathBuf};
use std::time::{SystemTime, UNIX_EPOCH};

use anyhow::{anyhow, bail, Result};
use chrono::Local;
use enum_map::EnumMap;
use enumset::EnumSet;
use futures::executor::block_on;
use log::{debug, error, info};
use ritelinked::LinkedHashSet;
use strum::IntoEnumIterator;
use tokio::sync::mpsc::Sender;

use goxlr_ipc::{
    DeviceType, Display, FaderStatus, GoXLRCommand, HardwareStatus, Levels, MicSettings,
    MixerStatus, Settings,
};
use goxlr_profile_loader::components::mute::MuteFunction;
use goxlr_types::{
    Button, ChannelName, DisplayModeComponents, EffectBankPresets, EffectKey, EncoderName,
    FaderName, HardTuneSource, InputDevice as BasicInputDevice, MicrophoneParamKey, Mix, MuteState,
    OutputDevice as BasicOutputDevice, RobotRange, SampleBank, SampleButtons, SamplePlaybackMode,
    VersionNumber,
};
use goxlr_usb::buttonstate::{ButtonStates, Buttons};
use goxlr_usb::channelstate::ChannelState::{Muted, Unmuted};
use goxlr_usb::device::base::FullGoXLRDevice;
use goxlr_usb::routing::{InputDevice, OutputDevice};

use crate::audio::{AudioFile, AudioHandler};
use crate::events::EventTriggers;
use crate::events::EventTriggers::TTSMessage;
use crate::files::find_file_in_path;
use crate::mic_profile::{MicProfileAdapter, DEFAULT_MIC_PROFILE_NAME};
use crate::profile::{
    usb_to_standard_button, version_newer_or_equal_to, ProfileAdapter, DEFAULT_PROFILE_NAME,
};
use crate::SettingsHandle;

pub struct Device<'a> {
    goxlr: Box<dyn FullGoXLRDevice>,
    hardware: HardwareStatus,
    last_buttons: EnumSet<Buttons>,
    button_states: EnumMap<Buttons, ButtonState>,
    fader_last_seen: EnumMap<FaderName, u8>,
    fader_pause_until: EnumMap<FaderName, PauseUntil>,
    profile: ProfileAdapter,
    mic_profile: MicProfileAdapter,
    audio_handler: Option<AudioHandler>,
    hold_time: u16,
    vc_mute_also_mute_cm: bool,
    settings: &'a SettingsHandle,
    global_events: Sender<EventTriggers>,
}

#[derive(Debug, Default, Copy, Clone)]
struct PauseUntil {
    paused: bool,
    until: u8,
}

// Experimental code:
#[derive(Debug, Default, Copy, Clone)]
struct ButtonState {
    press_time: u128,
    hold_handled: bool,
}

impl<'a> Device<'a> {
    #[allow(clippy::too_many_arguments)]
    pub fn new(
        goxlr: Box<dyn FullGoXLRDevice>,
        hardware: HardwareStatus,
        profile_name: Option<String>,
        mic_profile_name: Option<String>,
        profile_directory: &Path,
        mic_profile_directory: &Path,
        settings_handle: &'a SettingsHandle,
        global_events: Sender<EventTriggers>,
    ) -> Result<Self> {
        let mut device_type = "";
        if hardware.device_type == DeviceType::Mini {
            device_type = " Mini";
        }

        let profile = profile_name.unwrap_or_else(|| DEFAULT_PROFILE_NAME.to_string());
        let mic_profile = mic_profile_name.unwrap_or_else(|| DEFAULT_MIC_PROFILE_NAME.to_string());

        info!(
            "Configuring GoXLR{}, Profile: {}, Mic Profile: {}",
            device_type, profile, mic_profile
        );

        let profile = ProfileAdapter::from_named_or_default(profile, profile_directory);
        let mic_profile =
            MicProfileAdapter::from_named_or_default(mic_profile, mic_profile_directory);

        let audio_buffer =
            block_on(settings_handle.get_device_sampler_pre_buffer(&hardware.serial_number));
        let audio_loader = AudioHandler::new(audio_buffer);
        debug!("Created Audio Handler..");
        debug!("{:?}", audio_loader);

        if let Err(e) = &audio_loader {
            error!("Error Running Script: {}", e);
        }

        let mut audio_handler = None;
        if let Ok(audio) = audio_loader {
            debug!("Audio Handler Loaded OK..");
            audio_handler = Some(audio);
        }

        let hold_time = block_on(settings_handle.get_device_hold_time(&hardware.serial_number));
        let vc_mute_also_mute_cm = block_on(
            settings_handle.get_device_chat_mute_mutes_mic_to_chat(&hardware.serial_number),
        );
        let mut device = Self {
            profile,
            mic_profile,
            goxlr,
            hardware,
            hold_time,
            vc_mute_also_mute_cm,
            last_buttons: EnumSet::empty(),
            button_states: EnumMap::default(),
            fader_last_seen: EnumMap::default(),
            fader_pause_until: EnumMap::default(),
            audio_handler,
            settings: settings_handle,
            global_events,
        };

        device.apply_profile()?;
        device.apply_mic_profile()?;

        Ok(device)
    }

    pub fn serial(&self) -> &str {
        &self.hardware.serial_number
    }

    pub async fn status(&self) -> MixerStatus {
        let mut fader_map: EnumMap<FaderName, FaderStatus> = Default::default();
        for name in FaderName::iter() {
            fader_map[name] = self.get_fader_state(name);
        }

        let mut button_states: EnumMap<Button, bool> = Default::default();
        for (button, state) in self.button_states.iter() {
            if state.press_time > 0 {
                button_states[usb_to_standard_button(button)] = true;
            }
        }

        let mut volumes: EnumMap<ChannelName, u8> = Default::default();
        for channel in ChannelName::iter() {
            volumes[channel] = self.profile.get_channel_volume(channel);
        }

        let shutdown_commands = self
            .settings
            .get_device_shutdown_commands(self.serial())
            .await;

        let sampler_prerecord = self
            .settings
            .get_device_sampler_pre_buffer(self.serial())
            .await;

        let submix_supported = self.device_supports_submixes();

        MixerStatus {
            hardware: self.hardware.clone(),
            shutdown_commands,
            fader_status: fader_map,
            cough_button: self.profile.get_cough_status(),
            levels: Levels {
                submix_supported: self.device_supports_submixes(),
                volumes,
                submix: self.profile.get_submixes_ipc(submix_supported),
                bleep: self.mic_profile.bleep_level(),
                deess: self.mic_profile.get_deesser(),
            },
            router: self.profile.create_router(),
            mic_status: MicSettings {
                mic_type: self.mic_profile.mic_type(),
                mic_gains: self.mic_profile.mic_gains(),
                noise_gate: self.mic_profile.noise_gate_ipc(),
                equaliser: self.mic_profile.equalizer_ipc(),
                equaliser_mini: self.mic_profile.equalizer_mini_ipc(),
                compressor: self.mic_profile.compressor_ipc(),
            },
            lighting: self
                .profile
                .get_lighting_ipc(self.hardware.device_type == DeviceType::Mini),
            effects: self
                .profile
                .get_effects_ipc(self.hardware.device_type == DeviceType::Mini),
            sampler: self.profile.get_sampler_ipc(
                self.hardware.device_type == DeviceType::Mini,
                &self.audio_handler,
                sampler_prerecord,
            ),
            settings: Settings {
                display: Display {
                    gate: self.mic_profile.get_gate_display_mode(),
                    compressor: self.mic_profile.get_compressor_display_mode(),
                    equaliser: self.mic_profile.get_eq_display_mode(),
                    equaliser_fine: self.mic_profile.get_eq_fine_display_mode(),
                },
                mute_hold_duration: self.hold_time,
                vc_mute_also_mute_cm: self.vc_mute_also_mute_cm,
            },
            button_down: button_states,
            profile_name: self.profile.name().to_owned(),
            mic_profile_name: self.mic_profile.name().to_owned(),
        }
    }

    pub async fn shutdown(&mut self) {
        debug!("Shutting Down Device: {}", self.hardware.serial_number);

        let commands = self
            .settings
            .get_device_shutdown_commands(&self.hardware.serial_number)
            .await;

        for command in commands {
            debug!("{:?}", command);

            // These could fail, but fuck it, we gotta do it..
            let _ = self.perform_command(command).await;
        }
    }

    pub fn profile(&self) -> &ProfileAdapter {
        &self.profile
    }

    pub fn mic_profile(&self) -> &MicProfileAdapter {
        &self.mic_profile
    }

    pub async fn update_state(&mut self) -> Result<bool> {
        let mut state_updated = false;

        // Update any audio related states..
        if let Some(audio_handler) = &mut self.audio_handler {
            audio_handler.check_playing().await;
            state_updated = self.sync_sample_lighting().await?;
        }

        // Find any buttons that have been held, and action if needed.
        for button in self.last_buttons {
            if !self.button_states[button].hold_handled {
                let now = self.get_epoch_ms();
                if (now - self.button_states[button].press_time) > self.hold_time.into() {
                    if let Err(error) = self.on_button_hold(button).await {
                        error!("{}", error);
                    }
                    self.button_states[button].hold_handled = true;
                }
            }
        }

        Ok(state_updated)
    }

    pub async fn monitor_inputs(&mut self) -> Result<bool> {
        let state = self.goxlr.get_button_states()?;
        let mut changed = self.update_volumes_to(state.volumes).await?;
        let result = self.update_encoders_to(state.encoders).await?;
        if !changed {
            // Only change the value if it's not already true..
            changed = result;
        }

        let pressed_buttons = state.pressed.difference(self.last_buttons);
        for button in pressed_buttons {
            // This is a new press, store it in the states..
            self.button_states[button] = ButtonState {
                press_time: self.get_epoch_ms(),
                hold_handled: false,
            };

            if let Err(error) = self.on_button_down(button).await {
                error!("{}", error);
            }

            changed = true;
        }

        let released_buttons = self.last_buttons.difference(state.pressed);
        for button in released_buttons {
            let button_state = self.button_states[button];

            // Output errors, but don't throw them up the stack!
            if let Err(error) = self.on_button_up(button, &button_state).await {
                error!("{}", error);
            }

            self.button_states[button] = ButtonState {
                press_time: 0,
                hold_handled: false,
            };

            changed = true;
        }

        self.last_buttons = state.pressed;
        Ok(changed)
    }

    async fn on_button_down(&mut self, button: Buttons) -> Result<()> {
        debug!("Handling Button Down: {:?}", button);

        match button {
            Buttons::MicrophoneMute => {
                self.handle_cough_mute(true, false, false, false).await?;
            }
            Buttons::Bleep => {
                self.handle_swear_button(true).await?;
            }
            Buttons::SamplerBottomLeft => {
                self.handle_sample_button_down(SampleButtons::BottomLeft)
                    .await?;
            }
            Buttons::SamplerBottomRight => {
                self.handle_sample_button_down(SampleButtons::BottomRight)
                    .await?;
            }
            Buttons::SamplerTopLeft => {
                self.handle_sample_button_down(SampleButtons::TopLeft)
                    .await?;
            }
            Buttons::SamplerTopRight => {
                self.handle_sample_button_down(SampleButtons::TopRight)
                    .await?;
            }
            _ => {}
        }
        self.update_button_states()?;
        Ok(())
    }

    async fn on_button_hold(&mut self, button: Buttons) -> Result<()> {
        debug!("Handling Button Hold: {:?}", button);

        // Fader mute buttons maintain their own state check, so it can be programmatically called.
        match button {
            Buttons::Fader1Mute => {
                self.handle_fader_mute(FaderName::A, true).await?;
                return Ok(());
            }
            Buttons::Fader2Mute => {
                self.handle_fader_mute(FaderName::B, true).await?;
                return Ok(());
            }
            Buttons::Fader3Mute => {
                self.handle_fader_mute(FaderName::C, true).await?;
                return Ok(());
            }
            Buttons::Fader4Mute => {
                self.handle_fader_mute(FaderName::D, true).await?;
                return Ok(());
            }
            Buttons::MicrophoneMute => {
                self.handle_cough_mute(false, false, true, false).await?;
            }
            _ => {}
        }
        self.update_button_states()?;
        Ok(())
    }

    async fn on_button_up(&mut self, button: Buttons, state: &ButtonState) -> Result<()> {
        debug!(
            "Handling Button Release: {:?}, Has Long Press Handled: {:?}",
            button, state.hold_handled
        );
        match button {
            Buttons::Fader1Mute => {
                if !state.hold_handled {
                    self.handle_fader_mute(FaderName::A, false).await?;
                    return Ok(());
                }
            }
            Buttons::Fader2Mute => {
                if !state.hold_handled {
                    self.handle_fader_mute(FaderName::B, false).await?;
                    return Ok(());
                }
            }
            Buttons::Fader3Mute => {
                if !state.hold_handled {
                    self.handle_fader_mute(FaderName::C, false).await?;
                    return Ok(());
                }
            }
            Buttons::Fader4Mute => {
                if !state.hold_handled {
                    self.handle_fader_mute(FaderName::D, false).await?;
                    return Ok(());
                }
            }
            Buttons::MicrophoneMute => {
                self.handle_cough_mute(false, true, false, state.hold_handled)
                    .await?;
            }
            Buttons::Bleep => {
                self.handle_swear_button(false).await?;
            }
            Buttons::EffectSelect1 => {
                self.load_effect_bank(EffectBankPresets::Preset1).await?;
            }
            Buttons::EffectSelect2 => {
                self.load_effect_bank(EffectBankPresets::Preset2).await?;
            }
            Buttons::EffectSelect3 => {
                self.load_effect_bank(EffectBankPresets::Preset3).await?;
            }
            Buttons::EffectSelect4 => {
                self.load_effect_bank(EffectBankPresets::Preset4).await?;
            }
            Buttons::EffectSelect5 => {
                self.load_effect_bank(EffectBankPresets::Preset5).await?;
            }
            Buttons::EffectSelect6 => {
                self.load_effect_bank(EffectBankPresets::Preset6).await?;
            }

            // The following 3 are simple, but will need more work once effects are
            // actually applied!
            Buttons::EffectMegaphone => {
                self.set_megaphone(!self.profile.is_megaphone_enabled(true))
                    .await?;
            }
            Buttons::EffectRobot => {
                self.set_robot(!self.profile.is_robot_enabled(true)).await?;
            }
            Buttons::EffectHardTune => {
                self.set_hardtune(!self.profile.is_hardtune_enabled(true))
                    .await?;
            }
            Buttons::EffectFx => {
                self.set_effects(!self.profile.is_fx_enabled()).await?;
            }

            Buttons::SamplerSelectA => {
                self.load_sample_bank(SampleBank::A).await?;
                self.load_colour_map()?;
            }
            Buttons::SamplerSelectB => {
                self.load_sample_bank(SampleBank::B).await?;
                self.load_colour_map()?;
            }
            Buttons::SamplerSelectC => {
                self.load_sample_bank(SampleBank::C).await?;
                self.load_colour_map()?;
            }

            Buttons::SamplerBottomLeft => {
                self.handle_sample_button_release(SampleButtons::BottomLeft)
                    .await?;
            }
            Buttons::SamplerBottomRight => {
                self.handle_sample_button_release(SampleButtons::BottomRight)
                    .await?;
            }
            Buttons::SamplerTopLeft => {
                self.handle_sample_button_release(SampleButtons::TopLeft)
                    .await?;
            }
            Buttons::SamplerTopRight => {
                self.handle_sample_button_release(SampleButtons::TopRight)
                    .await?;
            }
            Buttons::SamplerClear => {
                self.handle_sample_clear().await?;
            }
        }
        self.update_button_states()?;
        Ok(())
    }

    async fn handle_fader_mute(&mut self, fader: FaderName, held: bool) -> Result<()> {
        // OK, so a fader button has been pressed, we need to determine behaviour, based on the colour map..
        let (muted_to_x, muted_to_all, mute_function) = self.profile.get_mute_button_state(fader);

        // Should we be muting this fader to all channels?
        if held || (!muted_to_x && mute_function == MuteFunction::All) {
            if held && muted_to_all {
                // Holding the button when it's already muted to all does nothing.
                return Ok(());
            }
            self.mute_fader_to_all(fader, held).await?;
        }

        // Button has been pressed, and we're already in some kind of muted state..
        if !held && muted_to_x {
            self.unmute_fader(fader).await?;
        }

        // Button has been pressed, we're not muted, and we need to transient mute..
        if !held && !muted_to_x && mute_function != MuteFunction::All {
            self.mute_fader_to_x(fader).await?;
        }
        Ok(())
    }

    async fn unmute_chat_if_muted(&mut self) -> Result<()> {
        let (_mute_toggle, muted_to_x, muted_to_all, _mute_function) =
            self.profile.get_mute_chat_button_state();

        if muted_to_x || muted_to_all {
            self.handle_cough_mute(true, false, false, false).await?;
        }

        Ok(())
    }

    // This one's a little obnoxious because it's heavily settings dependent, so will contain a
    // large volume of comments working through states, feel free to remove them later :)
    async fn handle_cough_mute(
        &mut self,
        press: bool,
        release: bool,
        held: bool,
        held_called: bool,
    ) -> Result<()> {
        // This *GENERALLY* works in the same way as other mute buttons, however we need to
        // accommodate the hold and toggle behaviours, so lets grab the config.
        let (mute_toggle, muted_to_x, muted_to_all, mute_function) =
            self.profile.get_mute_chat_button_state();

        let target = tts_target(mute_function);
        // Ok, lets handle things in order, was this button just pressed?
        if press {
            if mute_toggle {
                // Mute toggles are only handled on release.
                return Ok(());
            }

            // Enable the cough button in all cases..
            self.profile.set_mute_chat_button_on(true);

            if mute_function == MuteFunction::All {
                // In this scenario, we should just set cough_button_on and mute the channel.
                self.goxlr.set_channel_state(ChannelName::Mic, Muted)?;
            }

            let message = format!("Mic Muted{}", target);
            let _ = self.global_events.send(TTSMessage(message)).await;

            self.apply_routing(BasicInputDevice::Microphone)?;
            return Ok(());
        }

        if held {
            if !mute_toggle {
                // Holding in this scenario just keeps the channel muted, so no change here.
                return Ok(());
            }

            // We're togglable, so enable blink, set cough_button_on, mute the channel fully and
            // remove any transient routing which may be set.
            self.profile.set_mute_chat_button_on(true);
            self.profile.set_mute_chat_button_blink(true);

            let message = "Mic Muted".to_string();
            let _ = self.global_events.send(TTSMessage(message)).await;

            self.goxlr.set_channel_state(ChannelName::Mic, Muted)?;
            self.apply_routing(BasicInputDevice::Microphone)?;
            return Ok(());
        }

        if release {
            if mute_toggle {
                if held_called {
                    // We don't need to do anything here, a long press has already been handled.
                    return Ok(());
                }

                if muted_to_x || muted_to_all {
                    self.profile.set_mute_chat_button_on(false);
                    self.profile.set_mute_chat_button_blink(false);

                    if (muted_to_all || (muted_to_x && mute_function == MuteFunction::All))
                        && !self.mic_muted_by_fader()
                    {
                        self.goxlr.set_channel_state(ChannelName::Mic, Unmuted)?;
                    }

                    let message = "Mic Unmuted".to_string();
                    let _ = self.global_events.send(TTSMessage(message)).await;
                    self.apply_routing(BasicInputDevice::Microphone)?;
                    return Ok(());
                }

                // In all cases, enable the button
                self.profile.set_mute_chat_button_on(true);

                if mute_function == MuteFunction::All {
                    self.goxlr.set_channel_state(ChannelName::Mic, Muted)?;
                }

                let message = format!("Mic Muted{}", target);
                let _ = self.global_events.send(TTSMessage(message)).await;

                // Update the transient routing..
                self.apply_routing(BasicInputDevice::Microphone)?;
                return Ok(());
            }

            self.profile.set_mute_chat_button_on(false);
            if mute_function == MuteFunction::All && !self.mic_muted_by_fader() {
                self.goxlr.set_channel_state(ChannelName::Mic, Unmuted)?;
            }

            let message = "Mic Unmuted".to_string();
            let _ = self.global_events.send(TTSMessage(message)).await;

            // Disable button and refresh transient routing
            self.apply_routing(BasicInputDevice::Microphone)?;
            return Ok(());
        }

        Ok(())
    }

    async fn mute_fader_to_x(&mut self, fader: FaderName) -> Result<()> {
        let (muted_to_x, muted_to_all, mute_function) = self.profile.get_mute_button_state(fader);

        debug!("Hi?");

        let target = tts_target(mute_function);

        let channel = self.profile.get_fader_assignment(fader);
        if muted_to_all {
            bail!("Unable to Transition from MutedToAll to MutedToX");
        }

        if muted_to_x || muted_to_all {
            return Ok(());
        }

        // This will only ever trigger if called via the API, so don't announce this for now..
        if mute_function == MuteFunction::All {
            // Throw this across to the 'Mute to All' code..
            return self.mute_fader_to_all(fader, false).await;
        }

        // Ok, we need to announce where we're muted to..
        let name = self.profile.get_fader_assignment(fader);
        let message = format!("{} Muted{}", name, target);
        let _ = self.global_events.send(TTSMessage(message)).await;

        let input = self.get_basic_input_from_channel(channel);
        self.profile.set_mute_button_on(fader, true)?;
        if input.is_some() {
            self.apply_routing(input.unwrap())?;
        }
        self.update_button_states()?;
        Ok(())
    }

    async fn mute_fader_to_all(&mut self, fader: FaderName, blink: bool) -> Result<()> {
        let (muted_to_x, muted_to_all, mute_function) = self.profile.get_mute_button_state(fader);
        let channel = self.profile.get_fader_assignment(fader);

        // Are we already muted to all?
        if muted_to_all {
            return Ok(());
        }

        // If we did this on Mute to X, we don't need to do it again..
        if !(muted_to_x && mute_function == MuteFunction::All) {
            let volume = self.profile.get_channel_volume(channel);
            self.profile.set_mute_previous_volume(fader, volume)?;
            self.goxlr.set_volume(channel, 0)?;
            self.goxlr.set_channel_state(channel, Muted)?;
            self.profile.set_mute_button_on(fader, true)?;
        }

        let name = self.profile.get_fader_assignment(fader);
        let message = format!("{} Muted", name);
        let _ = self.global_events.send(TTSMessage(message)).await;

        if blink {
            self.profile.set_mute_button_blink(fader, true)?;
        }
        self.profile.set_channel_volume(channel, 0)?;

        // If we're Chat, we may need to transiently route the Microphone..
        if channel == ChannelName::Chat {
            self.apply_routing(BasicInputDevice::Microphone)?;
        }

        if channel == ChannelName::Mic {
            self.apply_routing(BasicInputDevice::Microphone)?;
        }

        self.update_button_states()?;
        Ok(())
    }

    async fn unmute_fader(&mut self, fader: FaderName) -> Result<()> {
        let (muted_to_x, muted_to_all, mute_function) = self.profile.get_mute_button_state(fader);
        let channel = self.profile.get_fader_assignment(fader);

        if !muted_to_x && !muted_to_all {
            // Nothing to do.
            debug!("Doing Nothing?");
            return Ok(());
        }

        // Disable the lighting regardless of action
        self.profile.set_mute_button_on(fader, false)?;
        self.profile.set_mute_button_blink(fader, false)?;

        if muted_to_all || mute_function == MuteFunction::All {
            // This fader has previously been 'Muted to All', we need to restore the volume..
            let previous_volume = self.profile.get_mute_button_previous_volume(fader);

            self.goxlr.set_volume(channel, previous_volume)?;
            self.profile.set_channel_volume(channel, previous_volume)?;

            if channel != ChannelName::Mic
                || (channel == ChannelName::Mic && !self.mic_muted_by_cough())
            {
                self.goxlr.set_channel_state(channel, Unmuted)?;
            }

            // As before, we might need transient Mic Routing..
            if channel == ChannelName::Chat {
                self.apply_routing(BasicInputDevice::Microphone)?;
            }

            if channel == ChannelName::Mic {
                self.apply_routing(BasicInputDevice::Microphone)?;
            }
        }

        // Always do a Transient Routing update, just in case we went from Mute to X -> Mute to All
        let input = self.get_basic_input_from_channel(channel);
        if mute_function != MuteFunction::All && input.is_some() {
            self.apply_routing(input.unwrap())?;
        }

        let name = self.profile.get_fader_assignment(fader);
        let message = format!("{} unmuted", name);
        let _ = self.global_events.send(TTSMessage(message)).await;

        self.update_button_states()?;
        Ok(())
    }

    fn get_basic_input_from_channel(&self, channel: ChannelName) -> Option<BasicInputDevice> {
        match channel {
            ChannelName::Mic => Some(BasicInputDevice::Microphone),
            ChannelName::LineIn => Some(BasicInputDevice::LineIn),
            ChannelName::Console => Some(BasicInputDevice::Console),
            ChannelName::System => Some(BasicInputDevice::System),
            ChannelName::Game => Some(BasicInputDevice::Game),
            ChannelName::Chat => Some(BasicInputDevice::Chat),
            ChannelName::Sample => Some(BasicInputDevice::Samples),
            ChannelName::Music => Some(BasicInputDevice::Music),
            _ => None,
        }
    }

    async fn handle_swear_button(&mut self, press: bool) -> Result<()> {
        // Pretty simple, turn the light on when pressed, off when released..
        self.profile.set_swear_button_on(press)?;
        Ok(())
    }

    async fn load_sample_bank(&mut self, bank: SampleBank) -> Result<()> {
        // Send the TTS Message..
        let tts_message = format!("Sample {}", bank);
        let _ = self.global_events.send(TTSMessage(tts_message)).await;

        self.profile.load_sample_bank(bank)?;

        // Sync the state of active playback..
        if let Some(audio) = &self.audio_handler {
            for button in SampleButtons::iter() {
                if audio.is_sample_playing(bank, button) {
                    self.profile.set_sample_button_state(button, true)?;
                }
            }
        }
        Ok(())
    }

    async fn handle_sample_button_down(&mut self, button: SampleButtons) -> Result<()> {
        debug!(
            "Handling Sample Button, clear state: {}",
            self.profile.is_sample_clear_active()
        );

        // We don't do anything if clear is flashing..
        if self.profile.is_sample_clear_active() {
            debug!("Sample Clear is Active, ignoring..");
            return Ok(());
        }

        if self.audio_handler.is_none() {
            return Err(anyhow!(
                "Not handling button, audio handler not configured."
            ));
        }

        // Grab the currently active bank..
        let sample_bank = self.profile.get_active_sample_bank();

        if !self.profile.current_sample_bank_has_samples(button) {
            let file_date = Local::now().format("%Y-%m-%dT%H%M%S").to_string();
            let full_name = format!("Recording_{file_date}.wav");

            self.record_audio_file(button, full_name).await?;
            return Ok(());
        }

        // Firstly, get the playback mode for this button..
        let mode = self.profile.get_sample_playback_mode(button);

        // Execute behaviour depending on mode, note that the 'fade' options aren't directly
        // supported, so we'll just map their equivalent 'Stop' action
        return match mode {
            SamplePlaybackMode::PlayNext
            | SamplePlaybackMode::StopOnRelease
            | SamplePlaybackMode::FadeOnRelease => {
                // In all three of these cases, we will always play audio on button down.
                //let file = self.profile.get_sample_file(button);
                let mut audio = self.profile.get_next_track(button)?;
                if mode == SamplePlaybackMode::FadeOnRelease {
                    audio.fade_on_stop = true;
                }
                self.play_audio_file(sample_bank, button, audio, false)
                    .await?;
                Ok(())
            }
            SamplePlaybackMode::PlayStop
            | SamplePlaybackMode::PlayFade
            | SamplePlaybackMode::Loop => {
                let audio_handler = self.audio_handler.as_mut().unwrap();
                // In these cases, we may be required to stop playback.
                if audio_handler.is_sample_playing(sample_bank, button)
                    && !audio_handler.is_sample_stopping(sample_bank, button)
                {
                    // Sample is playing, we need to stop it.
                    audio_handler
                        .stop_playback(sample_bank, button, false)
                        .await?;
                    Ok(())
                } else {
                    // Play the next file.
                    let mut audio = self.profile.get_next_track(button)?;

                    if mode == SamplePlaybackMode::PlayFade {
                        audio.fade_on_stop = true;
                    }

                    let loop_track = mode == SamplePlaybackMode::Loop;

                    self.play_audio_file(sample_bank, button, audio, loop_track)
                        .await?;
                    Ok(())
                }
            }
        };
    }

    async fn handle_sample_clear(&mut self) -> Result<()> {
        if let Some(audio) = &self.audio_handler {
            let state = self.profile.is_sample_clear_active();
            if !audio.is_sample_recording() {
                let message = format!("Sample Clear {}", tts_bool_to_state(!state));
                self.global_events.send(TTSMessage(message)).await?;

                self.profile.set_sample_clear_active(!state)?;
            }
        }
        Ok(())
    }

    async fn handle_sample_button_release(&mut self, button: SampleButtons) -> Result<()> {
        let active_bank = self.profile.get_active_sample_bank();
        // If clear is flashing, remove all samples from the button, disable the clearer and return..
        if self.profile.is_sample_clear_active() {
            debug!("Stopping any playing samples..");
            if let Some(handler) = &mut self.audio_handler {
                // Force stop of anything playing back on this button.
                handler.stop_playback(active_bank, button, true).await?;
            }

            debug!("Clearing Samples on Button..");
            self.profile.clear_all_samples(button);

            debug!("Cleared samples..");
            self.profile.set_sample_clear_active(false)?;

            debug!("Disabled Buttons..");
            self.load_colour_map()?;

            debug!("Reset Colours");
            return Ok(());
        }

        // We only need to either a) Stop recording, or b) Handle Stop On Release..
        if self.audio_handler.is_none() {
            return Err(anyhow!(
                "Not handling button, audio handler not configured."
            ));
        }

        let sample_bank = self.profile.get_active_sample_bank();
        if !self.profile.current_sample_bank_has_samples(button) {
            if self
                .audio_handler
                .as_mut()
                .unwrap()
                .is_sample_recording(sample_bank, button)
            {
                let file_name = self
                    .audio_handler
                    .as_mut()
                    .unwrap()
                    .stop_record(sample_bank, button)?;

                // Stop flashing the button..
                self.profile.set_sample_button_blink(button, false)?;

                if let Some(file_name) = file_name {
                    self.profile.add_sample_file(sample_bank, button, file_name);

                    // Reload the Colour Map..
                    self.load_colour_map()?;
                }
            }
            return Ok(());
        }

        let mode = self.profile.get_sample_playback_mode(button);
        match mode {
            SamplePlaybackMode::StopOnRelease | SamplePlaybackMode::FadeOnRelease => {
                self.audio_handler
                    .as_mut()
                    .unwrap()
                    .stop_playback(sample_bank, button, false)
                    .await?;
                return Ok(());
            }
            _ => {}
        }

        Ok(())
    }

    /// A Simple Method that simply starts playback on the Sampler Channel..
    async fn play_audio_file(
        &mut self,
        bank: SampleBank,
        button: SampleButtons,
        mut audio: AudioFile,
        loop_track: bool,
    ) -> Result<()> {
        // Fill out the path..
        let sample_path = self.get_path_for_sample(audio.file).await?;
        audio.file = sample_path;

        if let Some(audio_handler) = &mut self.audio_handler {
            audio_handler.stop_playback(bank, button, true).await?;

            let result = audio_handler
                .play_for_button(bank, button, audio, loop_track)
                .await;

            if result.is_ok() {
                self.profile.set_sample_button_state(button, true)?;
            } else {
                error!("{}", result.err().unwrap());
            }
        }
        Ok(())
    }

    async fn stop_sample_playback(
        &mut self,
        bank: SampleBank,
        button: SampleButtons,
    ) -> Result<()> {
        if let Some(audio_handler) = &mut self.audio_handler {
            audio_handler.stop_playback(bank, button, false).await?;
        }

        Ok(())
    }

    async fn record_audio_file(&mut self, button: SampleButtons, file_name: String) -> Result<()> {
        let sample_bank = self.profile.get_active_sample_bank();

        // Create the full Path..
        let mut sample_path = self.settings.get_samples_directory().await;
        sample_path = sample_path.join("Recorded");
        sample_path = sample_path.join(file_name);

        if let Some(audio_handler) = &mut self.audio_handler {
            let result = audio_handler.record_for_button(sample_path, sample_bank, button);
            if result.is_ok() {
                self.profile.set_sample_button_blink(button, true)?;
            }
        }

        Ok(())
    }

    async fn get_path_for_sample(&mut self, part: PathBuf) -> Result<PathBuf> {
        let sample_path = self.settings.get_samples_directory().await;
        if let Some(file) = find_file_in_path(sample_path, part) {
            return Ok(file);
        }
        bail!("Sample Not Found");
    }

    async fn sync_sample_lighting(&mut self) -> Result<bool> {
        if self.audio_handler.is_none() {
            // No audio handler, no point.
            return Ok(false);
        }

        let mut changed = false;
        for button in SampleButtons::iter() {
            let playing = self
                .audio_handler
                .as_ref()
                .unwrap()
                .is_sample_playing(self.profile.get_active_sample_bank(), button);

            if self.profile.is_sample_active(button) && !playing {
                self.profile.set_sample_button_state(button, false)?;
                changed = true;
            }
        }

        if changed {
            self.update_button_states()?;
        }

        Ok(changed)
    }

    async fn load_effect_bank(&mut self, preset: EffectBankPresets) -> Result<()> {
        // Send the TTS Message..
        let tts_message = format!("Effects {}", preset as u8 + 1);
        let _ = self.global_events.send(TTSMessage(tts_message)).await;

        self.profile.load_effect_bank(preset)?;
        self.load_effects()?;
        self.set_pitch_mode()?;

        self.apply_effects(self.mic_profile.get_reverb_keyset())?;
        self.apply_effects(self.mic_profile.get_megaphone_keyset())?;
        self.apply_effects(self.mic_profile.get_robot_keyset())?;
        self.apply_effects(self.mic_profile.get_hardtune_keyset())?;
        self.apply_effects(self.mic_profile.get_echo_keyset())?;
        self.apply_effects(self.mic_profile.get_pitch_keyset())?;
        self.apply_effects(self.mic_profile.get_gender_keyset())?;

        Ok(())
    }

    async fn set_megaphone(&mut self, enabled: bool) -> Result<()> {
        // Send the TTS Message..
        let tts_message = format!("Megaphone {}", tts_bool_to_state(enabled));
        let _ = self.global_events.send(TTSMessage(tts_message)).await;

        self.profile.set_megaphone(enabled)?;
        self.apply_effects(LinkedHashSet::from_iter([EffectKey::MegaphoneEnabled]))?;
        Ok(())
    }

    async fn set_robot(&mut self, enabled: bool) -> Result<()> {
        // Send the TTS Message..
        let tts_message = format!("Robot {}", tts_bool_to_state(enabled));
        let _ = self.global_events.send(TTSMessage(tts_message)).await;

        self.profile.set_robot(enabled)?;
        self.apply_effects(LinkedHashSet::from_iter([EffectKey::RobotEnabled]))?;
        Ok(())
    }

    async fn set_hardtune(&mut self, enabled: bool) -> Result<()> {
        // Send the TTS Message..
        let tts_message = format!("Hard tune {}", tts_bool_to_state(enabled));
        let _ = self.global_events.send(TTSMessage(tts_message)).await;

        self.profile.set_hardtune(enabled)?;
        self.apply_effects(LinkedHashSet::from_iter([EffectKey::HardTuneEnabled]))?;
        self.set_pitch_mode()?;

        // When changing the Hard Tune amount, we need to update the pitch encoder..
        let pitch = self.profile.get_pitch_encoder_position();
        self.goxlr.set_encoder_value(EncoderName::Pitch, pitch)?;
        self.profile.set_pitch_knob_position(pitch)?;
        self.apply_effects(LinkedHashSet::from_iter([EffectKey::PitchAmount]))?;
        Ok(())
    }

    async fn set_effects(&mut self, enabled: bool) -> Result<()> {
        // Send the TTS Message..
        let tts_message = format!("Effects {}", tts_bool_to_state(enabled));
        let _ = self.global_events.send(TTSMessage(tts_message)).await;

        self.profile.set_effects(enabled)?;

        // When this changes, we need to update all the 'Enabled' keys..
        let mut key_updates = LinkedHashSet::new();
        key_updates.insert(EffectKey::Encoder1Enabled);
        key_updates.insert(EffectKey::Encoder2Enabled);
        key_updates.insert(EffectKey::Encoder3Enabled);
        key_updates.insert(EffectKey::Encoder4Enabled);

        key_updates.insert(EffectKey::MegaphoneEnabled);
        key_updates.insert(EffectKey::HardTuneEnabled);
        key_updates.insert(EffectKey::RobotEnabled);
        self.apply_effects(key_updates)?;

        Ok(())
    }

    fn mic_muted_by_fader(&self) -> bool {
        // Is the mute button even assigned to a fader?
        if self.profile.is_mic_on_fader() {
            let fader = self.profile.get_mic_fader();
            let (muted_to_x, muted_to_all, mute_function) =
                self.profile.get_mute_button_state(fader);

            return muted_to_all || (muted_to_x && mute_function == MuteFunction::All);
        }
        false
    }

    fn mic_muted_by_cough(&self) -> bool {
        let (_mute_toggle, muted_to_x, muted_to_all, mute_function) =
            self.profile.get_mute_chat_button_state();

        muted_to_all || (muted_to_x && mute_function == MuteFunction::All)
    }

    async fn update_volumes_to(&mut self, volumes: [u8; 4]) -> Result<bool> {
        let mut value_changed = false;

        for fader in FaderName::iter() {
            let new_volume = volumes[fader as usize];
            if self.hardware.device_type == DeviceType::Mini {
                if new_volume == self.fader_last_seen[fader] {
                    continue;
                }
            } else if self.fader_pause_until[fader].paused {
                let until = self.fader_pause_until[fader].until;

                // Calculate min and max, make sure we don't overflow..
                let min = match until < 5 {
                    true => 0,
                    false => until - 5,
                };

                let max = match until > 250 {
                    true => 255,
                    false => until + 5,
                };

                // Are we in this range?
                if !((min)..=(max)).contains(&new_volume) {
                    continue;
                } else {
                    self.fader_pause_until[fader].paused = false;
                }
            }
            self.fader_last_seen[fader] = new_volume;

            let channel = self.profile.get_fader_assignment(fader);
            let old_volume = self.profile.get_channel_volume(channel);

            if new_volume != old_volume {
                debug!(
                    "Updating {} volume from {} to {} as a human moved the fader",
                    channel, old_volume, new_volume
                );

                // Ok, this simply doesn't work on a full device, when mute is called the mechanical
                // fader drops to 0, and this spams out 'fader is currently muted' during that move.
                // If I fix that problem, re-enable that code.

                // let (muted_to_x, muted_to_all, mute_function) =
                //     self.profile.get_mute_button_state(fader);
                // if muted_to_all || (muted_to_x && mute_function == MuteFunction::All) {
                //     // This fader is muted, we need to alert that these changes aren't happening!
                //     let message = format!("Fader {} is currently Muted!", fader);
                //     let _ = self.global_events.send(TTSMessage(message)).await;
                // }

                value_changed = true;
                self.profile.set_channel_volume(channel, new_volume)?;

                // Update the Submix..
                self.update_submix_for(channel, new_volume)?;
            }
        }
        Ok(value_changed)
    }

<<<<<<< HEAD
    fn update_submix_for(&mut self, channel: ChannelName, volume: u8) -> Result<()> {
        if self.device_supports_submixes() && self.profile.is_submix_enabled() {
            if let Some(mix) = self.profile.get_submix_from_channel(channel) {
                if !self.profile.submix_linked(mix) {
                    return Ok(());
                }

                let mix_current_volume = self.profile.get_submix_volume(mix);
                let ratio = self.profile.get_submix_ratio(mix);

                let linked_volume = (volume as f64 * ratio) as u8;

                if linked_volume != mix_current_volume {
                    self.profile.set_submix_volume(mix, linked_volume)?;
                    self.goxlr.set_sub_volume(mix, linked_volume)?;
                }
            }
        }
        Ok(())
    }

    fn update_encoders_to(&mut self, encoders: [i8; 4]) -> Result<bool> {
=======
    async fn update_encoders_to(&mut self, encoders: [i8; 4]) -> Result<bool> {
>>>>>>> 6161ed91
        // Ok, this is funky, due to the way pitch works, the encoder 'value' doesn't match
        // the profile value if hardtune is enabled, so we'll pre-emptively calculate pitch here..
        let mut value_changed = false;

        if self.profile.calculate_pitch_knob_position(encoders[0])
            != self.profile.get_pitch_knob_position()
        {
            debug!(
                "Updating PITCH value from {} to {} as human moved the dial",
                self.profile.get_pitch_knob_position(),
                encoders[0]
            );
            let message = format!("Pitch {}", encoders[0]);
            let _ = self.global_events.send(TTSMessage(message)).await;

            value_changed = true;
            self.profile.set_pitch_knob_position(encoders[0])?;
            self.apply_effects(LinkedHashSet::from_iter([EffectKey::PitchAmount]))?;
        }

        if encoders[1] != self.profile.get_gender_value() {
            debug!(
                "Updating GENDER value from {} to {} as human moved the dial",
                self.profile.get_gender_value(),
                encoders[1]
            );
            let message = format!("Gender {}", encoders[1]);
            let _ = self.global_events.send(TTSMessage(message)).await;

            value_changed = true;
            self.profile.set_gender_value(encoders[1])?;
            self.apply_effects(LinkedHashSet::from_iter([EffectKey::GenderAmount]))?;
        }

        if encoders[2] != self.profile.get_reverb_value() {
            debug!(
                "Updating REVERB value from {} to {} as human moved the dial",
                self.profile.get_reverb_value(),
                encoders[2]
            );
            let message = format!("Reverb {}", encoders[2]);
            let _ = self.global_events.send(TTSMessage(message)).await;

            value_changed = true;
            self.profile.set_reverb_value(encoders[2])?;
            self.apply_effects(LinkedHashSet::from_iter([EffectKey::ReverbAmount]))?;
        }

        if encoders[3] != self.profile.get_echo_value() {
            debug!(
                "Updating ECHO value from {} to {} as human moved the dial",
                self.profile.get_echo_value(),
                encoders[3]
            );
            let message = format!("Echo {}", encoders[3]);
            let _ = self.global_events.send(TTSMessage(message)).await;

            value_changed = true;
            self.profile.set_echo_value(encoders[3])?;
            self.apply_effects(LinkedHashSet::from_iter([EffectKey::EchoAmount]))?;
        }

        Ok(value_changed)
    }

    pub async fn perform_command(&mut self, command: GoXLRCommand) -> Result<()> {
        match command {
            GoXLRCommand::SetShutdownCommands(commands) => {
                self.settings
                    .set_device_shutdown_commands(self.serial(), commands)
                    .await;
                self.settings.save().await;
            }
            GoXLRCommand::SetSamplerPreBufferDuration(duration) => {
                self.settings
                    .set_device_sampler_pre_buffer(self.serial(), duration)
                    .await;
                self.settings.save().await;
            }

            GoXLRCommand::SetFader(fader, channel) => {
                self.set_fader(fader, channel).await?;
            }
            GoXLRCommand::SetFaderMuteFunction(fader, behaviour) => {
                if self.profile.get_mute_button_behaviour(fader) == behaviour {
                    // Settings are the same..
                    return Ok(());
                }

                // Unmute the channel to prevent weirdness, then set new behaviour
                self.unmute_fader(fader).await?;
                self.profile.set_mute_button_behaviour(fader, behaviour);
            }

            GoXLRCommand::SetVolume(channel, volume) => {
                self.goxlr.set_volume(channel, volume)?;
                self.profile.set_channel_volume(channel, volume)?;

                // Update the Submix when volume changes via IPC
                self.update_submix_for(channel, volume)?;

                if let Some(fader) = self.profile.get_fader_from_channel(channel) {
                    self.fader_pause_until[fader].paused = true;
                    self.fader_pause_until[fader].until = volume;
                }
            }

            GoXLRCommand::SetCoughMuteFunction(mute_function) => {
                if self.profile.get_chat_mute_button_behaviour() == mute_function {
                    // Settings are the same..
                    return Ok(());
                }

                // Unmute the channel to prevent weirdness, then set new behaviour
                self.unmute_chat_if_muted().await?;
                self.profile.set_chat_mute_button_behaviour(mute_function);
            }
            GoXLRCommand::SetCoughIsHold(is_hold) => {
                self.unmute_chat_if_muted().await?;
                self.profile.set_chat_mute_button_is_held(is_hold);
            }
            GoXLRCommand::SetSwearButtonVolume(volume) => {
                self.mic_profile.set_bleep_level(volume)?;
                self.apply_effects(LinkedHashSet::from_iter([EffectKey::BleepLevel]))?;
                self.apply_mic_params(HashSet::from([MicrophoneParamKey::BleepLevel]))?;
            }
            GoXLRCommand::SetMicrophoneType(mic_type) => {
                self.mic_profile.set_mic_type(mic_type)?;
                self.apply_mic_gain()?;
            }
            GoXLRCommand::SetMicrophoneGain(mic_type, gain) => {
                self.mic_profile.set_mic_type(mic_type)?;
                self.mic_profile.set_mic_gain(mic_type, gain)?;
                self.apply_mic_gain()?;
            }
            GoXLRCommand::SetRouter(input, output, enabled) => {
                debug!("Setting Routing: {:?} {:?} {}", input, output, enabled);
                self.profile.set_routing(input, output, enabled);

                // Apply the change..
                self.apply_routing(input)?;
            }

            GoXLRCommand::SetElementDisplayMode(element, display) => match element {
                DisplayModeComponents::NoiseGate => {
                    self.mic_profile.set_gate_display_mode(display);
                }
                DisplayModeComponents::Equaliser => {
                    self.mic_profile.set_eq_display_mode(display);
                }
                DisplayModeComponents::Compressor => {
                    // TODO: Apply 'Simple' compressor values..
                    self.mic_profile.set_compressor_display_mode(display);
                }
                DisplayModeComponents::EqFineTune => {
                    self.mic_profile.set_eq_fine_display_mode(display);
                }
            },

            // Equaliser
            GoXLRCommand::SetEqMiniGain(gain, value) => {
                let param = self.mic_profile.set_mini_eq_gain(gain, value)?;
                self.apply_mic_params(HashSet::from([param]))?;
            }
            GoXLRCommand::SetEqMiniFreq(freq, value) => {
                let param = self.mic_profile.set_mini_eq_freq(freq, value)?;
                self.apply_mic_params(HashSet::from([param]))?;
            }
            GoXLRCommand::SetEqGain(gain, value) => {
                let param = self.mic_profile.set_eq_gain(gain, value)?;
                self.apply_effects(LinkedHashSet::from_iter([param]))?;
            }
            GoXLRCommand::SetEqFreq(freq, value) => {
                let param = self.mic_profile.set_eq_freq(freq, value)?;
                self.apply_effects(LinkedHashSet::from_iter([param]))?;
            }
            GoXLRCommand::SetGateThreshold(value) => {
                self.mic_profile.set_gate_threshold(value)?;
                self.apply_mic_params(HashSet::from([MicrophoneParamKey::GateThreshold]))?;
                self.apply_effects(LinkedHashSet::from_iter([EffectKey::GateThreshold]))?;
            }

            // Noise Gate
            GoXLRCommand::SetGateAttenuation(percentage) => {
                self.mic_profile.set_gate_attenuation(percentage)?;
                self.apply_mic_params(HashSet::from([MicrophoneParamKey::GateAttenuation]))?;
                self.apply_effects(LinkedHashSet::from_iter([EffectKey::GateAttenuation]))?;
            }
            GoXLRCommand::SetGateAttack(attack_time) => {
                self.mic_profile.set_gate_attack(attack_time)?;
                self.apply_mic_params(HashSet::from([MicrophoneParamKey::GateAttack]))?;
                self.apply_effects(LinkedHashSet::from_iter([EffectKey::GateAttack]))?;
            }
            GoXLRCommand::SetGateRelease(release_time) => {
                self.mic_profile.set_gate_release(release_time)?;
                self.apply_mic_params(HashSet::from([MicrophoneParamKey::GateRelease]))?;
                self.apply_effects(LinkedHashSet::from_iter([EffectKey::GateRelease]))?;
            }
            GoXLRCommand::SetGateActive(active) => {
                self.mic_profile.set_gate_active(active)?;

                // GateEnabled appears to only be an effect key.
                self.apply_effects(LinkedHashSet::from_iter([EffectKey::GateEnabled]))?;
            }

            // Compressor
            GoXLRCommand::SetCompressorThreshold(value) => {
                self.mic_profile.set_compressor_threshold(value)?;
                self.apply_mic_params(HashSet::from([MicrophoneParamKey::CompressorThreshold]))?;
                self.apply_effects(LinkedHashSet::from_iter([EffectKey::CompressorThreshold]))?;
            }
            GoXLRCommand::SetCompressorRatio(ratio) => {
                self.mic_profile.set_compressor_ratio(ratio)?;
                self.apply_mic_params(HashSet::from([MicrophoneParamKey::CompressorRatio]))?;
                self.apply_effects(LinkedHashSet::from_iter([EffectKey::CompressorRatio]))?;
            }
            GoXLRCommand::SetCompressorAttack(value) => {
                self.mic_profile.set_compressor_attack(value)?;
                self.apply_mic_params(HashSet::from([MicrophoneParamKey::CompressorAttack]))?;
                self.apply_effects(LinkedHashSet::from_iter([EffectKey::CompressorAttack]))?;
            }
            GoXLRCommand::SetCompressorReleaseTime(value) => {
                self.mic_profile.set_compressor_release(value)?;
                self.apply_mic_params(HashSet::from([MicrophoneParamKey::CompressorRelease]))?;
                self.apply_effects(LinkedHashSet::from_iter([EffectKey::CompressorRelease]))?;
            }
            GoXLRCommand::SetCompressorMakeupGain(value) => {
                self.mic_profile.set_compressor_makeup(value)?;
                self.apply_mic_params(HashSet::from([MicrophoneParamKey::CompressorMakeUpGain]))?;
                self.apply_effects(LinkedHashSet::from_iter([EffectKey::CompressorMakeUpGain]))?;
            }

            GoXLRCommand::SetDeeser(percentage) => {
                self.mic_profile.set_deesser(percentage)?;
                self.apply_effects(LinkedHashSet::from_iter([EffectKey::DeEsser]))?;
            }

            // Colouring..
            GoXLRCommand::SetFaderDisplayStyle(fader, display) => {
                self.profile.set_fader_display(fader, display)?;
                self.set_fader_display_from_profile(fader)?;
            }
            GoXLRCommand::SetFaderColours(fader, top, bottom) => {
                // Need to get the fader colour map, and set values..
                self.profile.set_fader_colours(fader, top, bottom)?;
                self.load_colour_map()?;
            }
            GoXLRCommand::SetAllFaderColours(top, bottom) => {
                // I considered this as part of SetFaderColours, but spamming a new colour map
                // for every fader change seemed excessive, this allows us to set them all before
                // reloading.
                for fader in FaderName::iter() {
                    self.profile
                        .set_fader_colours(fader, top.to_owned(), bottom.to_owned())?;
                }
                self.load_colour_map()?;
            }
            GoXLRCommand::SetAllFaderDisplayStyle(display_style) => {
                for fader in FaderName::iter() {
                    self.profile.set_fader_display(fader, display_style)?;
                    self.set_fader_display_from_profile(fader)?;
                }
            }
            GoXLRCommand::SetButtonColours(target, colour, colour2) => {
                self.profile
                    .set_button_colours(target, colour, colour2.as_ref())?;

                // Reload the colour map and button states..
                self.load_colour_map()?;
                self.update_button_states()?;
            }
            GoXLRCommand::SetButtonOffStyle(target, off_style) => {
                self.profile.set_button_off_style(target, off_style)?;

                self.load_colour_map()?;
                self.update_button_states()?;
            }
            GoXLRCommand::SetButtonGroupColours(target, colour, colour_2) => {
                self.profile
                    .set_group_button_colours(target, colour, colour_2)?;

                self.load_colour_map()?;
                self.update_button_states()?;
            }
            GoXLRCommand::SetButtonGroupOffStyle(target, off_style) => {
                self.profile.set_group_button_off_style(target, off_style)?;
                self.load_colour_map()?;
                self.update_button_states()?;
            }
            GoXLRCommand::SetSimpleColour(target, colour) => {
                self.profile.set_simple_colours(target, colour)?;
                self.load_colour_map()?;
                self.update_button_states()?;
            }
            GoXLRCommand::SetEncoderColour(target, colour, colour_2, colour_3) => {
                self.profile
                    .set_encoder_colours(target, colour, colour_2, colour_3)?;
                self.load_colour_map()?;
            }
            GoXLRCommand::SetSampleColour(target, colour, colour_2, colour_3) => {
                self.profile
                    .set_sampler_colours(target, colour, colour_2, colour_3)?;
                self.profile.sync_sample_if_active(target)?;
                self.load_colour_map()?;
            }
            GoXLRCommand::SetSampleOffStyle(target, style) => {
                self.profile.set_sampler_off_style(target, style)?;
                self.load_colour_map()?;
                self.update_button_states()?;
            }

            // Effects
            GoXLRCommand::LoadEffectPreset(name) => {
                let presets_directory = self.settings.get_presets_directory().await;
                self.profile.load_preset(name, vec![&presets_directory])?;

                let current_effect_bank = self.profile.get_active_effect_bank();

                // Force a reload of this effect bank..
                // TODO: This is slightly sloppy, as it will make unneeded changes.
                // TODO: Loading a profile should be separate from an 'event'.
                self.load_effect_bank(current_effect_bank).await?;
                self.update_button_states()?;
            }

            GoXLRCommand::RenameActivePreset(name) => {
                let current_bank = self
                    .profile
                    .profile()
                    .settings()
                    .context()
                    .selected_effects();
                self.profile
                    .profile_mut()
                    .settings_mut()
                    .effects_mut(current_bank)
                    .set_name(name)?;
            }

            GoXLRCommand::SaveActivePreset() => {
                let preset_directory = self.settings.get_presets_directory().await;
                let current = self
                    .profile
                    .profile()
                    .settings()
                    .context()
                    .selected_effects();
                let mut name =
                    String::from(self.profile.profile().settings().effects(current).name());
                name = name.replace(' ', "_");

                self.profile.write_preset(name, &preset_directory)?;
            }

            // Reverb
            GoXLRCommand::SetReverbStyle(style) => {
                self.profile.set_reverb_style(style)?;
                self.apply_effects(self.mic_profile.get_reverb_keyset())?;
            }
            GoXLRCommand::SetReverbAmount(amount) => {
                self.profile
                    .get_active_reverb_profile_mut()
                    .set_percentage_amount(amount)?;

                let encoder_value = self.profile.get_reverb_value();
                self.goxlr
                    .set_encoder_value(EncoderName::Reverb, encoder_value)?;
                self.apply_effects(LinkedHashSet::from_iter([EffectKey::ReverbAmount]))?;
            }
            GoXLRCommand::SetReverbDecay(value) => {
                self.profile
                    .get_active_reverb_profile_mut()
                    .set_decay_millis(value)?;
                self.apply_effects(LinkedHashSet::from_iter([EffectKey::ReverbDecay]))?;
            }
            GoXLRCommand::SetReverbEarlyLevel(value) => {
                self.profile
                    .get_active_reverb_profile_mut()
                    .set_early_level(value)?;
                self.apply_effects(LinkedHashSet::from_iter([EffectKey::ReverbEarlyLevel]))?;
            }
            GoXLRCommand::SetReverbTailLevel(value) => {
                self.profile
                    .get_active_reverb_profile_mut()
                    .set_tail_level(value)?;
                self.apply_effects(LinkedHashSet::from_iter([EffectKey::ReverbTailLevel]))?;
            }
            GoXLRCommand::SetReverbPreDelay(value) => {
                self.profile
                    .get_active_reverb_profile_mut()
                    .set_predelay(value)?;
                self.apply_effects(LinkedHashSet::from_iter([EffectKey::ReverbPredelay]))?;
            }
            GoXLRCommand::SetReverbLowColour(value) => {
                self.profile
                    .get_active_reverb_profile_mut()
                    .set_low_color(value)?;
                self.apply_effects(LinkedHashSet::from_iter([EffectKey::ReverbLowColor]))?;
            }
            GoXLRCommand::SetReverbHighColour(value) => {
                self.profile
                    .get_active_reverb_profile_mut()
                    .set_hi_color(value)?;
                self.apply_effects(LinkedHashSet::from_iter([EffectKey::ReverbHighColor]))?;
            }
            GoXLRCommand::SetReverbHighFactor(value) => {
                self.profile
                    .get_active_reverb_profile_mut()
                    .set_hi_factor(value)?;
                self.apply_effects(LinkedHashSet::from_iter([EffectKey::ReverbHighFactor]))?;
            }
            GoXLRCommand::SetReverbDiffuse(value) => {
                self.profile
                    .get_active_reverb_profile_mut()
                    .set_diffuse(value)?;
                self.apply_effects(LinkedHashSet::from_iter([EffectKey::ReverbDiffuse]))?;
            }
            GoXLRCommand::SetReverbModSpeed(value) => {
                self.profile
                    .get_active_reverb_profile_mut()
                    .set_mod_speed(value)?;
                self.apply_effects(LinkedHashSet::from_iter([EffectKey::ReverbModSpeed]))?;
            }
            GoXLRCommand::SetReverbModDepth(value) => {
                self.profile
                    .get_active_reverb_profile_mut()
                    .set_mod_depth(value)?;
                self.apply_effects(LinkedHashSet::from_iter([EffectKey::ReverbModDepth]))?;
            }

            // Echo..
            GoXLRCommand::SetEchoStyle(value) => {
                self.profile.set_echo_style(value)?;
                self.apply_effects(self.mic_profile.get_echo_keyset())?;
            }
            GoXLRCommand::SetEchoAmount(value) => {
                self.profile
                    .get_active_echo_profile_mut()
                    .set_percentage_value(value)?;

                let encoder_value = self.profile.get_echo_value();
                self.goxlr
                    .set_encoder_value(EncoderName::Echo, encoder_value)?;

                self.apply_effects(LinkedHashSet::from_iter([EffectKey::EchoAmount]))?;
            }
            GoXLRCommand::SetEchoFeedback(value) => {
                self.profile
                    .get_active_echo_profile_mut()
                    .set_feedback(value)?;
                self.apply_effects(LinkedHashSet::from_iter([EffectKey::EchoFeedback]))?;
            }
            GoXLRCommand::SetEchoTempo(value) => {
                self.profile
                    .get_active_echo_profile_mut()
                    .set_tempo(value)?;
                self.apply_effects(LinkedHashSet::from_iter([EffectKey::EchoTempo]))?;
            }
            GoXLRCommand::SetEchoDelayLeft(value) => {
                self.profile
                    .get_active_echo_profile_mut()
                    .set_time_left(value)?;
                self.apply_effects(LinkedHashSet::from_iter([EffectKey::EchoDelayL]))?;
            }
            GoXLRCommand::SetEchoDelayRight(value) => {
                self.profile
                    .get_active_echo_profile_mut()
                    .set_time_right(value)?;
                self.apply_effects(LinkedHashSet::from_iter([EffectKey::EchoDelayR]))?;
            }
            GoXLRCommand::SetEchoFeedbackLeft(value) => {
                self.profile
                    .get_active_echo_profile_mut()
                    .set_feedback_left(value)?;
                self.apply_effects(LinkedHashSet::from_iter([EffectKey::EchoFeedbackL]))?;
            }
            GoXLRCommand::SetEchoFeedbackRight(value) => {
                self.profile
                    .get_active_echo_profile_mut()
                    .set_feedback_right(value)?;
                self.apply_effects(LinkedHashSet::from_iter([EffectKey::EchoFeedbackR]))?;
            }
            GoXLRCommand::SetEchoFeedbackXFBRtoL(value) => {
                self.profile
                    .get_active_echo_profile_mut()
                    .set_xfb_r_to_l(value)?;
                self.apply_effects(LinkedHashSet::from_iter([EffectKey::EchoXFBRtoL]))?;
            }
            GoXLRCommand::SetEchoFeedbackXFBLtoR(value) => {
                self.profile
                    .get_active_echo_profile_mut()
                    .set_xfb_l_to_r(value)?;
                self.apply_effects(LinkedHashSet::from_iter([EffectKey::EchoXFBLtoR]))?;
            }

            // Pitch
            GoXLRCommand::SetPitchStyle(value) => {
                self.profile.set_pitch_style(value)?;
                self.set_pitch_mode()?;

                // Force set the encoder position, when going from Wide -> Narrow, the encoder
                // will still return it's 'Wide' value during polls which error out otherwise.
                let value = self.profile.get_pitch_encoder_position();
                self.goxlr.set_encoder_value(EncoderName::Pitch, value)?;
            }
            GoXLRCommand::SetPitchAmount(value) => {
                let hard_tune_enabled = self.profile.is_hardtune_enabled(true);
                self.profile
                    .get_active_pitch_profile_mut()
                    .set_knob_position(value, hard_tune_enabled)?;

                let value = self.profile.get_pitch_encoder_position();
                self.goxlr.set_encoder_value(EncoderName::Pitch, value)?;

                self.apply_effects(LinkedHashSet::from_iter([EffectKey::PitchAmount]))?;
            }
            GoXLRCommand::SetPitchCharacter(value) => {
                self.profile
                    .get_active_pitch_profile_mut()
                    .set_inst_ratio(value)?;
                self.apply_effects(LinkedHashSet::from_iter([EffectKey::PitchCharacter]))?;
            }

            // Gender
            GoXLRCommand::SetGenderStyle(value) => {
                self.profile.set_gender_style(value)?;
                self.apply_effects(self.mic_profile.get_gender_keyset())?;
            }
            GoXLRCommand::SetGenderAmount(value) => {
                self.profile
                    .get_active_gender_profile_mut()
                    .set_amount(value)?;
                let value = self.profile.get_gender_value();
                self.goxlr.set_encoder_value(EncoderName::Gender, value)?;
                self.apply_effects(LinkedHashSet::from_iter([EffectKey::GenderAmount]))?;
            }

            GoXLRCommand::SetMegaphoneStyle(value) => {
                self.profile.set_megaphone_style(value)?;
                self.apply_effects(self.mic_profile.get_megaphone_keyset())?;
            }
            GoXLRCommand::SetMegaphoneAmount(value) => {
                self.profile
                    .get_active_megaphone_profile_mut()
                    .set_trans_dist_amt(value)?;
                self.apply_effects(LinkedHashSet::from_iter([EffectKey::MegaphoneAmount]))?;
            }
            GoXLRCommand::SetMegaphonePostGain(value) => {
                self.profile
                    .get_active_megaphone_profile_mut()
                    .set_trans_postgain(value)?;
                self.apply_effects(LinkedHashSet::from_iter([EffectKey::MegaphonePostGain]))?;
            }

            // Robot
            GoXLRCommand::SetRobotStyle(value) => {
                self.profile.set_robot_style(value)?;
                self.apply_effects(self.mic_profile.get_robot_keyset())?;
            }
            GoXLRCommand::SetRobotGain(range, value) => {
                let profile = self.profile.get_active_robot_profile_mut();
                match range {
                    RobotRange::Low => {
                        profile.set_vocoder_low_gain(value)?;
                        self.apply_effects(LinkedHashSet::from_iter([EffectKey::RobotLowGain]))?;
                    }
                    RobotRange::Medium => {
                        profile.set_vocoder_mid_gain(value)?;
                        self.apply_effects(LinkedHashSet::from_iter([EffectKey::RobotMidGain]))?;
                    }
                    RobotRange::High => {
                        profile.set_vocoder_high_gain(value)?;
                        self.apply_effects(LinkedHashSet::from_iter([EffectKey::RobotHiGain]))?;
                    }
                }
            }
            GoXLRCommand::SetRobotFreq(range, value) => {
                let profile = self.profile.get_active_robot_profile_mut();
                match range {
                    RobotRange::Low => {
                        profile.set_vocoder_low_freq(value)?;
                        self.apply_effects(LinkedHashSet::from_iter([EffectKey::RobotLowFreq]))?;
                    }
                    RobotRange::Medium => {
                        profile.set_vocoder_mid_freq(value)?;
                        self.apply_effects(LinkedHashSet::from_iter([EffectKey::RobotMidFreq]))?;
                    }
                    RobotRange::High => {
                        profile.set_vocoder_high_freq(value)?;
                        self.apply_effects(LinkedHashSet::from_iter([EffectKey::RobotHiFreq]))?;
                    }
                }
            }
            GoXLRCommand::SetRobotWidth(range, value) => {
                let profile = self.profile.get_active_robot_profile_mut();
                match range {
                    RobotRange::Low => {
                        profile.set_vocoder_low_bw(value)?;
                        self.apply_effects(LinkedHashSet::from_iter([EffectKey::RobotLowWidth]))?;
                    }
                    RobotRange::Medium => {
                        profile.set_vocoder_mid_bw(value)?;
                        self.apply_effects(LinkedHashSet::from_iter([EffectKey::RobotMidWidth]))?;
                    }
                    RobotRange::High => {
                        profile.set_vocoder_high_bw(value)?;
                        self.apply_effects(LinkedHashSet::from_iter([EffectKey::RobotHiWidth]))?;
                    }
                }
            }
            GoXLRCommand::SetRobotWaveform(value) => {
                self.profile
                    .get_active_robot_profile_mut()
                    .set_synthosc_waveform(value)?;
                self.apply_effects(LinkedHashSet::from_iter([EffectKey::RobotWaveform]))?;
            }
            GoXLRCommand::SetRobotPulseWidth(value) => {
                self.profile
                    .get_active_robot_profile_mut()
                    .set_synthosc_pulse_width(value)?;
                self.apply_effects(LinkedHashSet::from_iter([EffectKey::RobotPulseWidth]))?;
            }
            GoXLRCommand::SetRobotThreshold(value) => {
                self.profile
                    .get_active_robot_profile_mut()
                    .set_vocoder_gate_threshold(value)?;
                self.apply_effects(LinkedHashSet::from_iter([EffectKey::RobotThreshold]))?;
            }
            GoXLRCommand::SetRobotDryMix(value) => {
                self.profile
                    .get_active_robot_profile_mut()
                    .set_dry_mix(value)?;
                self.apply_effects(LinkedHashSet::from_iter([EffectKey::RobotDryMix]))?;
            }

            // Hard Tune
            GoXLRCommand::SetHardTuneStyle(value) => {
                self.profile.set_hardtune_style(value)?;
                self.apply_effects(self.mic_profile.get_hardtune_keyset())?;
            }
            GoXLRCommand::SetHardTuneAmount(value) => {
                self.profile
                    .get_active_hardtune_profile_mut()
                    .set_amount(value)?;
                self.apply_effects(LinkedHashSet::from_iter([EffectKey::HardTuneAmount]))?;
            }
            GoXLRCommand::SetHardTuneRate(value) => {
                self.profile
                    .get_active_hardtune_profile_mut()
                    .set_rate(value)?;
                self.apply_effects(LinkedHashSet::from_iter([EffectKey::HardTuneRate]))?;
            }
            GoXLRCommand::SetHardTuneWindow(value) => {
                self.profile
                    .get_active_hardtune_profile_mut()
                    .set_window(value)?;
                self.apply_effects(LinkedHashSet::from_iter([EffectKey::HardTuneWindow]))?;
            }
            GoXLRCommand::SetHardTuneSource(value) => {
                if self.profile.get_hardtune_source() == value {
                    // Do nothing, we're already there.
                    return Ok(());
                }

                // We need to update the Routing table to reflect this change..
                if value == HardTuneSource::All || self.profile.is_active_hardtune_source_all() {
                    self.profile.set_hardtune_source(value)?;

                    // One way or another, we need to update all the inputs..
                    self.apply_routing(BasicInputDevice::Music)?;
                    self.apply_routing(BasicInputDevice::Game)?;
                    self.apply_routing(BasicInputDevice::LineIn)?;
                    self.apply_routing(BasicInputDevice::System)?;
                } else {
                    let current = self.profile.get_active_hardtune_source();
                    self.profile.set_hardtune_source(value)?;
                    let new = self.profile.get_active_hardtune_source();

                    // Remove from current, add to New.
                    self.apply_routing(current)?;
                    self.apply_routing(new)?;
                }

                // TODO: Check this..
                self.apply_effects(LinkedHashSet::from_iter([EffectKey::HardTuneKeySource]))?;
            }

            // Sampler..
            GoXLRCommand::SetSamplerFunction(bank, button, function) => {
                self.profile.set_sampler_function(bank, button, function);
            }
            GoXLRCommand::SetSamplerOrder(bank, button, order) => {
                self.profile.set_sampler_play_order(bank, button, order);
            }
            GoXLRCommand::AddSample(bank, button, filename) => {
                let path = self
                    .get_path_for_sample(PathBuf::from(filename.clone()))
                    .await?;

                // Add the Sample, and Grab the created track..
                let track = self.profile.add_sample_file(bank, button, filename);

                // If we have an audio handler, try to calcuate the Gain..
                if let Some(audio_handler) = &mut self.audio_handler {
                    // TODO: Find a way to do this asynchronously..
                    // Currently this will block the main thread until the calculation is complete,
                    // obviously this is less than ideal. We can't hold the track because it also
                    // needs to exist in the profile and could be removed prior to the calculation
                    // completing (causing Cross Thread Mutability issues), consider looking into
                    // refcounters to see if this can be solved.
                    //
                    // Bonus issue here, if too many commands are sent while this is happening, the
                    // entire daemon will lock up :D
                    if let Some(gain) = audio_handler.calculate_gain(&path)? {
                        // Gain was calculated, Apply it to the track..
                        track.normalized_gain = gain;
                    }
                }

                // Update the lighting..
                self.load_colour_map()?;
            }
            GoXLRCommand::SetSampleStartPercent(bank, button, index, percent) => {
                self.profile
                    .set_sample_start_pct(bank, button, index, percent)?;
            }
            GoXLRCommand::SetSampleStopPercent(bank, button, index, percent) => {
                self.profile
                    .set_sample_stop_pct(bank, button, index, percent)?;
            }
            GoXLRCommand::RemoveSampleByIndex(bank, button, index) => {
                let remaining = self
                    .profile
                    .remove_sample_file_by_index(bank, button, index);

                if remaining == 0 {
                    self.load_colour_map()?;
                }
            }
            GoXLRCommand::PlaySampleByIndex(bank, button, index) => {
                self.play_audio_file(
                    bank,
                    button,
                    self.profile.get_track_by_index(bank, button, index)?,
                    false,
                )
                .await?;
                self.update_button_states()?;
            }
            GoXLRCommand::PlayNextSample(bank, button) => {
                let track = self.profile.get_track_by_bank_button(bank, button)?;
                self.play_audio_file(bank, button, track, false).await?;
                self.update_button_states()?;
            }
            GoXLRCommand::StopSamplePlayback(bank, button) => {
                self.stop_sample_playback(bank, button).await?;
                self.update_button_states()?;
            }

            GoXLRCommand::SetScribbleIcon(fader, icon) => {
                self.profile.set_scribble_icon(fader, icon);
                self.apply_scribble(fader)?;
            }
            GoXLRCommand::SetScribbleText(fader, text) => {
                self.profile.set_scribble_text(fader, text);
                self.apply_scribble(fader)?;
            }
            GoXLRCommand::SetScribbleNumber(fader, number) => {
                self.profile.set_scribble_number(fader, number);
                self.apply_scribble(fader)?;
            }
            GoXLRCommand::SetScribbleInvert(fader, inverted) => {
                self.profile.set_scribble_inverted(fader, inverted);
                self.apply_scribble(fader)?;
            }

            // Profiles
            GoXLRCommand::NewProfile(profile_name) => {
                let profile_directory = self.settings.get_profile_directory().await;

                // Do a new file verification check..
                ProfileAdapter::can_create_new_file(profile_name.clone(), &profile_directory)?;

                // Force load the default embedded profile..
                self.profile = ProfileAdapter::default();
                self.apply_profile()?;

                // Save the profile under a new name (although, don't overwrite if exists!)
                self.profile
                    .write_profile(profile_name.clone(), &profile_directory, false)?;

                // Save the profile in the settings
                self.settings
                    .set_device_profile_name(self.serial(), profile_name.as_str())
                    .await;
                self.settings.save().await;
            }
            GoXLRCommand::LoadProfile(profile_name) => {
                let profile_directory = self.settings.get_profile_directory().await;

                self.profile = ProfileAdapter::from_named(profile_name, &profile_directory)?;
                self.apply_profile()?;
                self.settings
                    .set_device_profile_name(self.serial(), self.profile.name())
                    .await;
                self.settings.save().await;
            }
            GoXLRCommand::LoadProfileColours(profile_name) => {
                debug!("Loading Colours For Profile: {}", profile_name);
                let profile_directory = self.settings.get_profile_directory().await;
                let profile = ProfileAdapter::from_named(profile_name, &profile_directory)?;
                debug!("Profile Loaded, Applying Colours..");
                self.profile.load_colour_profile(profile);
                self.load_colour_map()?;
                self.update_button_states()?;
            }
            GoXLRCommand::SaveProfile() => {
                let profile_directory = self.settings.get_profile_directory().await;
                let profile_name = self.settings.get_device_profile_name(self.serial()).await;

                if let Some(profile_name) = profile_name {
                    self.profile
                        .write_profile(profile_name, &profile_directory, true)?;
                }
            }
            GoXLRCommand::SaveProfileAs(profile_name) => {
                let profile_directory = self.settings.get_profile_directory().await;

                // Do a new file verification check..
                ProfileAdapter::can_create_new_file(profile_name.clone(), &profile_directory)?;

                self.profile
                    .write_profile(profile_name.clone(), &profile_directory, false)?;

                // Save the new name in the settings
                self.settings
                    .set_device_profile_name(self.serial(), profile_name.as_str())
                    .await;

                self.settings.save().await;
            }
            GoXLRCommand::DeleteProfile(profile_name) => {
                let profile_directory = self.settings.get_profile_directory().await;
                self.profile
                    .delete_profile(profile_name.clone(), &profile_directory)?;
            }
            GoXLRCommand::NewMicProfile(mic_profile_name) => {
                let mic_profile_directory = self.settings.get_mic_profile_directory().await;

                // Verify we can create this file..
                MicProfileAdapter::can_create_new_file(
                    mic_profile_name.clone(),
                    &mic_profile_directory,
                )?;

                // As above, load the default profile, then save as a new profile.
                self.mic_profile = MicProfileAdapter::default();

                self.mic_profile.write_profile(
                    mic_profile_name.clone(),
                    &mic_profile_directory,
                    false,
                )?;

                // Save the new name in the settings
                self.settings
                    .set_device_mic_profile_name(self.serial(), mic_profile_name.as_str())
                    .await;

                self.settings.save().await;
            }
            GoXLRCommand::LoadMicProfile(mic_profile_name) => {
                let mic_profile_directory = self.settings.get_mic_profile_directory().await;
                self.mic_profile =
                    MicProfileAdapter::from_named(mic_profile_name, &mic_profile_directory)?;
                self.apply_mic_profile()?;
                self.settings
                    .set_device_mic_profile_name(self.serial(), self.mic_profile.name())
                    .await;
                self.settings.save().await;
            }
            GoXLRCommand::SaveMicProfile() => {
                let mic_profile_directory = self.settings.get_mic_profile_directory().await;
                let mic_profile_name = self
                    .settings
                    .get_device_mic_profile_name(self.serial())
                    .await;

                if let Some(profile_name) = mic_profile_name {
                    self.mic_profile
                        .write_profile(profile_name, &mic_profile_directory, true)?;
                }
            }
            GoXLRCommand::SaveMicProfileAs(profile_name) => {
                let profile_directory = self.settings.get_mic_profile_directory().await;

                MicProfileAdapter::can_create_new_file(profile_name.clone(), &profile_directory)?;

                self.mic_profile
                    .write_profile(profile_name.clone(), &profile_directory, false)?;

                // Save the new name in the settings
                self.settings
                    .set_device_mic_profile_name(self.serial(), profile_name.as_str())
                    .await;

                self.settings.save().await;
            }
            GoXLRCommand::DeleteMicProfile(profile_name) => {
                let profile_directory = self.settings.get_mic_profile_directory().await;
                self.mic_profile
                    .delete_profile(profile_name.clone(), &profile_directory)?;
            }

            GoXLRCommand::SetMuteHoldDuration(duration) => {
                self.hold_time = duration;
                self.settings
                    .set_device_mute_hold_duration(self.serial(), duration)
                    .await;
                self.settings.save().await;
            }

            GoXLRCommand::SetVCMuteAlsoMuteCM(value) => {
                self.vc_mute_also_mute_cm = value;
                self.settings
                    .set_device_vc_mute_also_mute_cm(self.serial(), value)
                    .await;
                self.settings.save().await;
            }

            GoXLRCommand::SetActiveEffectPreset(preset) => {
                self.load_effect_bank(preset).await?;
                self.update_button_states()?;
            }
            GoXLRCommand::SetActiveSamplerBank(bank) => {
                self.load_sample_bank(bank).await?;
                self.load_colour_map()?;
            }
            GoXLRCommand::SetMegaphoneEnabled(enabled) => {
                self.set_megaphone(enabled).await?;
                self.update_button_states()?;
            }
            GoXLRCommand::SetRobotEnabled(enabled) => {
                self.set_robot(enabled).await?;
                self.update_button_states()?;
            }
            GoXLRCommand::SetHardTuneEnabled(enabled) => {
                self.set_hardtune(enabled).await?;
                self.update_button_states()?;
            }
            GoXLRCommand::SetFXEnabled(enabled) => {
                self.set_effects(enabled).await?;
                self.update_button_states()?;
            }
            GoXLRCommand::SetFaderMuteState(fader, state) => match state {
                MuteState::Unmuted => self.unmute_fader(fader).await?,
                MuteState::MutedToX => self.mute_fader_to_x(fader).await?,
                MuteState::MutedToAll => self.mute_fader_to_all(fader, true).await?,
            },
            GoXLRCommand::SetCoughMuteState(_state) => {}
            GoXLRCommand::SetSubMixEnabled(enabled) => {
                if self.profile.is_submix_enabled() != enabled {
                    self.profile.set_submix_enabled(enabled)?;
                    self.load_submix_settings(true)?;
                }
            }
            GoXLRCommand::SetSubMixVolume(channel, volume) => {
                self.apply_submix_volume(channel, volume)?;
            }
            GoXLRCommand::SetSubMixLinked(channel, linked) => {
                self.link_submix_channel(channel, linked)?;
            }
            GoXLRCommand::SetSubMixOutputMix(device, mix) => {
                self.profile.set_mix_output(device, mix)?;
                self.load_submix_settings(false)?;
            }
        }
        Ok(())
    }

    fn update_button_states(&mut self) -> Result<()> {
        let button_states = self.create_button_states();
        self.goxlr.set_button_states(button_states)?;
        Ok(())
    }

    fn create_button_states(&self) -> [ButtonStates; 24] {
        let mut result = [ButtonStates::DimmedColour1; 24];

        for button in Buttons::iter() {
            result[button as usize] = self.profile.get_button_colour_state(button);
        }

        // Replace the Cough Button button data with correct data.
        result[Buttons::MicrophoneMute as usize] = self.profile.get_mute_chat_button_colour_state();
        result
    }

    // This applies routing for a single input channel..
    fn apply_channel_routing(
        &mut self,
        input: BasicInputDevice,
        router: EnumMap<BasicOutputDevice, bool>,
    ) -> Result<()> {
        let (left_input, right_input) = InputDevice::from_basic(&input);
        let mut left = [0; 22];
        let mut right = [0; 22];

        for output in BasicOutputDevice::iter() {
            if router[output] {
                let (left_output, right_output) = OutputDevice::from_basic(&output);

                left[left_output.position()] = 0x20;
                right[right_output.position()] = 0x20;
            }
        }

        // We need to handle hardtune configuration here as well..
        let hardtune_position = OutputDevice::HardTune.position();
        if self.profile.is_active_hardtune_source_all() {
            match input {
                BasicInputDevice::Music
                | BasicInputDevice::Game
                | BasicInputDevice::LineIn
                | BasicInputDevice::System => {
                    debug!("Light HardTune Enabled for Channel: {:?}", input);
                    left[hardtune_position] = 0x04;
                    right[hardtune_position] = 0x04;
                }
                _ => {}
            }
        } else {
            // We need to match only against a specific target..
            if input == self.profile.get_active_hardtune_source() {
                debug!("Hard HardTune Enabled for Channel: {:?}", input);
                left[hardtune_position] = 0x10;
                right[hardtune_position] = 0x10;
            }
        }

        self.goxlr.set_routing(left_input, left)?;
        self.goxlr.set_routing(right_input, right)?;

        Ok(())
    }

    fn apply_transient_routing(
        &self,
        input: BasicInputDevice,
        router: &mut EnumMap<BasicOutputDevice, bool>,
    ) -> Result<()> {
        // Not all channels are routable, so map the inputs to channels before checking..
        let channel_name = match input {
            BasicInputDevice::Microphone => ChannelName::Mic,
            BasicInputDevice::Chat => ChannelName::Chat,
            BasicInputDevice::Music => ChannelName::Music,
            BasicInputDevice::Game => ChannelName::Game,
            BasicInputDevice::Console => ChannelName::Console,
            BasicInputDevice::LineIn => ChannelName::LineIn,
            BasicInputDevice::System => ChannelName::System,
            BasicInputDevice::Samples => ChannelName::Sample,
        };

        for fader in FaderName::iter() {
            if self.profile.get_fader_assignment(fader) == channel_name {
                self.apply_transient_fader_routing(channel_name, fader, router)?;
            }
        }

        // Chat Mic has a Transient routing option related to the Voice Chat channel, we need
        // to ensure that if we're handling the mic, we handle it here.
        if channel_name == ChannelName::Mic {
            self.apply_transient_chat_mic_mute(router)?;
        }

        self.apply_transient_cough_routing(channel_name, router)
    }

    fn apply_transient_fader_routing(
        &self,
        channel_name: ChannelName,
        fader: FaderName,
        router: &mut EnumMap<BasicOutputDevice, bool>,
    ) -> Result<()> {
        let (muted_to_x, muted_to_all, mute_function) = self.profile.get_mute_button_state(fader);
        self.apply_transient_channel_routing(
            channel_name,
            muted_to_x,
            muted_to_all,
            mute_function,
            router,
        )
    }

    fn apply_transient_cough_routing(
        &self,
        channel_name: ChannelName,
        router: &mut EnumMap<BasicOutputDevice, bool>,
    ) -> Result<()> {
        // Same deal, pull out the current state, make needed changes.
        let (_mute_toggle, muted_to_x, muted_to_all, mute_function) =
            self.profile.get_mute_chat_button_state();

        self.apply_transient_channel_routing(
            channel_name,
            muted_to_x,
            muted_to_all,
            mute_function,
            router,
        )
    }

    fn apply_transient_chat_mic_mute(
        &self,
        router: &mut EnumMap<BasicOutputDevice, bool>,
    ) -> Result<()> {
        // Kinda annoying, try to locate the fader with the Chat Mic Assigned..
        for fader in FaderName::iter() {
            if self.profile.get_fader_assignment(fader) == ChannelName::Chat {
                // Get the Mute State..
                let (muted_to_x, muted_to_all, mute_function) =
                    self.profile.get_mute_button_state(fader);
                if muted_to_all || (muted_to_x && mute_function == MuteFunction::All) {
                    let mute_to_chat = self.vc_mute_also_mute_cm;
                    if mute_to_chat {
                        router[BasicOutputDevice::ChatMic] = false;
                    }
                }
            }
        }

        Ok(())
    }

    fn apply_transient_channel_routing(
        &self,
        channel_name: ChannelName,
        muted_to_x: bool,
        muted_to_all: bool,
        mute_function: MuteFunction,
        router: &mut EnumMap<BasicOutputDevice, bool>,
    ) -> Result<()> {
        if !muted_to_x || muted_to_all || mute_function == MuteFunction::All {
            if channel_name == ChannelName::Mic
                && (muted_to_all || (muted_to_x && mute_function == MuteFunction::All))
            {
                // In the case of the mic, if we're muted to all, we should drop routing to All other channels..
                router[BasicOutputDevice::Headphones] = false;
                router[BasicOutputDevice::ChatMic] = false;
                router[BasicOutputDevice::LineOut] = false;
                router[BasicOutputDevice::BroadcastMix] = false;
            }
            return Ok(());
        }

        match mute_function {
            MuteFunction::All => {}
            MuteFunction::ToStream => router[BasicOutputDevice::BroadcastMix] = false,
            MuteFunction::ToVoiceChat => router[BasicOutputDevice::ChatMic] = false,
            MuteFunction::ToPhones => router[BasicOutputDevice::Headphones] = false,
            MuteFunction::ToLineOut => router[BasicOutputDevice::LineOut] = false,
        };

        Ok(())
    }

    fn apply_routing(&mut self, input: BasicInputDevice) -> Result<()> {
        // Load the routing for this channel from the profile..
        let mut router = self.profile.get_router(input);
        self.apply_transient_routing(input, &mut router)?;
        debug!("Applying Routing to {:?}:", input);
        debug!("{:?}", router);

        self.apply_channel_routing(input, router)?;

        Ok(())
    }

    fn apply_mute_from_profile(&mut self, fader: FaderName) -> Result<()> {
        // Basically stripped down behaviour from handle_fader_mute which simply applies stuff.
        let channel = self.profile.get_fader_assignment(fader);

        let (muted_to_x, muted_to_all, mute_function) = self.profile.get_mute_button_state(fader);
        if muted_to_all || (muted_to_x && mute_function == MuteFunction::All) {
            // This channel should be fully muted
            self.goxlr.set_channel_state(channel, Muted)?;
            return Ok(());
        }

        // This channel isn't supposed to be muted (The Router will handle anything else).
        self.goxlr.set_channel_state(channel, Unmuted)?;
        Ok(())
    }

    fn apply_cough_from_profile(&mut self) -> Result<()> {
        // As above, but applies the cough profile.
        let (mute_toggle, muted_to_x, muted_to_all, mute_function) =
            self.profile.get_mute_chat_button_state();

        // Firstly, if toggle is to hold and anything is muted, clear it.
        if !mute_toggle && muted_to_x {
            self.profile.set_mute_chat_button_on(false);
            self.profile.set_mute_chat_button_blink(false);
            return Ok(());
        }

        let muted_by_fader = if self.profile.is_mic_on_fader() {
            // We need to check this fader's mute button..
            let fader = self.profile.get_mic_fader();
            let (muted_to_x, muted_to_all, mute_function) =
                self.profile.get_mute_button_state(fader);
            muted_to_all || (muted_to_x && mute_function == MuteFunction::All)
        } else {
            false
        };

        if muted_to_all || (muted_to_x && mute_function == MuteFunction::All) || muted_by_fader {
            self.goxlr.set_channel_state(ChannelName::Mic, Muted)?;
        } else {
            self.goxlr.set_channel_state(ChannelName::Mic, Unmuted)?;
        }
        Ok(())
    }

    async fn set_fader(&mut self, fader: FaderName, new_channel: ChannelName) -> Result<()> {
        // A couple of things need to happen when a fader change occurs depending on scenario..
        if new_channel == self.profile.get_fader_assignment(fader) {
            // We don't need to do anything at all in theory, set the fader anyway..
            if new_channel == ChannelName::Mic {
                self.profile.set_mic_fader(fader)?;
            }

            self.goxlr.set_fader(fader, new_channel)?;
            return Ok(());
        }

        // Firstly, get the state and settings of the fader..
        let existing_channel = self.profile.get_fader_assignment(fader);

        // Go over the faders, see if the new channel is already bound..
        let mut fader_to_switch: Option<FaderName> = None;
        for fader_name in FaderName::iter() {
            if fader_name != fader && self.profile.get_fader_assignment(fader_name) == new_channel {
                fader_to_switch = Some(fader_name);
            }
        }

        if fader_to_switch.is_none() {
            // Whatever is on the fader already is going away, per windows behaviour we need to
            // ensure any mute behaviour is restored as it can no longer be tracked.
            self.unmute_fader(fader).await?;

            // Check to see if we are dispatching of the mic channel, if so set the id.
            if existing_channel == ChannelName::Mic {
                self.profile.clear_mic_fader();
            }

            // Now set the new fader..
            self.profile.set_fader_assignment(fader, new_channel);
            self.goxlr.set_fader(fader, new_channel)?;

            // Due to motorised faders, the internal 'old' channel may be incorrectly set,
            // despite our config here being valid. So we'll force update the old channel.
            self.goxlr.set_volume(
                existing_channel,
                self.profile.get_channel_volume(existing_channel),
            )?;

            // Remember to update the button states after change..
            self.update_button_states()?;

            return Ok(());
        }

        // This will always be set here..
        let fader_to_switch = fader_to_switch.unwrap();

        // So we need to switch the faders and mute settings, but nothing else actually changes,
        // we'll simply switch the faders and mute buttons in the config, then apply to the
        // GoXLR.
        self.profile.switch_fader_assignment(fader, fader_to_switch);

        // Are either of the moves being done by the mic channel?
        if new_channel == ChannelName::Mic {
            self.profile.set_mic_fader(fader)?;
        }

        if existing_channel == ChannelName::Mic {
            self.profile.set_mic_fader(fader_to_switch)?;
        }

        // Now switch the faders on the GoXLR..
        self.goxlr.set_fader(fader, new_channel)?;
        self.goxlr.set_fader(fader_to_switch, existing_channel)?;

        self.apply_scribble(fader)?;
        self.apply_scribble(fader_to_switch)?;

        // Finally update the button colours..
        self.update_button_states()?;

        Ok(())
    }

    fn get_fader_state(&self, fader: FaderName) -> FaderStatus {
        FaderStatus {
            channel: self.profile().get_fader_assignment(fader),
            mute_type: self.profile().get_mute_button_behaviour(fader),
            scribble: self
                .profile()
                .get_scribble_ipc(fader, self.hardware.device_type == DeviceType::Mini),
            mute_state: self.profile.get_ipc_mute_state(fader),
        }
    }

    fn set_fader_display_from_profile(&mut self, fader: FaderName) -> Result<()> {
        self.goxlr.set_fader_display_mode(
            fader,
            self.profile.is_fader_gradient(fader),
            self.profile.is_fader_meter(fader),
        )?;
        Ok(())
    }

    fn load_colour_map(&mut self) -> Result<()> {
        // The new colour format occurred on different firmware versions depending on device,
        // so do the check here.

        let use_1_3_40_format: bool = match self.hardware.device_type {
            DeviceType::Unknown => true,
            DeviceType::Full => version_newer_or_equal_to(
                &self.hardware.versions.firmware,
                VersionNumber(1, 3, 40, 0),
            ),
            DeviceType::Mini => version_newer_or_equal_to(
                &self.hardware.versions.firmware,
                VersionNumber(1, 1, 8, 0),
            ),
        };

        let colour_map = self.profile.get_colour_map(use_1_3_40_format);

        if use_1_3_40_format {
            self.goxlr.set_button_colours_1_3_40(colour_map)?;
        } else {
            let mut map: [u8; 328] = [0; 328];
            map.copy_from_slice(&colour_map[0..328]);
            self.goxlr.set_button_colours(map)?;
        }

        Ok(())
    }

    fn apply_profile(&mut self) -> Result<()> {
        // Set volumes first, applying mute may modify stuff..
        debug!("Applying Profile..");

        debug!("Setting Faders..");
        let mut mic_assigned_to_fader = false;

        // Prepare the faders, and configure channel mute states
        for fader in FaderName::iter() {
            let assignment = self.profile.get_fader_assignment(fader);

            debug!("Setting Fader {} to {:?}", fader, assignment);
            self.goxlr.set_fader(fader, assignment)?;

            // Force Mic Fader Assignment
            if assignment == ChannelName::Mic {
                mic_assigned_to_fader = true;
                self.profile.set_mic_fader(fader)?;
            }

            debug!("Applying Mute Profile for {}", fader);
            self.apply_mute_from_profile(fader)?;

            if self.hardware.device_type == DeviceType::Full {
                self.apply_scribble(fader)?;
            }
        }

        if !mic_assigned_to_fader {
            self.profile.clear_mic_fader();
        }

        debug!("Applying Cough button settings..");
        self.apply_cough_from_profile()?;

        debug!("Loading Colour Map..");
        self.load_colour_map()?;

        debug!("Setting Fader display modes..");
        for fader in FaderName::iter() {
            debug!("Setting display for {}", fader);
            self.set_fader_display_from_profile(fader)?;
        }

        debug!("Setting Channel Volumes..");
        for channel in ChannelName::iter() {
            let channel_volume = self.profile.get_channel_volume(channel);
            debug!("Setting volume for {} to {}", channel, channel_volume);
            self.goxlr.set_volume(channel, channel_volume)?;
        }

        debug!("Updating button states..");
        self.update_button_states()?;

        debug!("Applying Submixing Settings..");
        self.load_submix_settings(true)?;

        debug!("Applying Routing..");
        // For profile load, we should configure all the input channels from the profile,
        // this is split so we can do tweaks in places where needed.
        for input in BasicInputDevice::iter() {
            self.apply_routing(input)?;
        }

        Ok(())
    }

    /// Applies a Set of Microphone Parameters based on input, designed this way
    /// so that commands and other abstract entities can apply a subset of params
    fn apply_mic_params(&mut self, params: HashSet<MicrophoneParamKey>) -> Result<()> {
        let mut vec = Vec::new();
        for param in params {
            vec.push((param, self.mic_profile.get_param_value(param)));
        }
        self.goxlr.set_mic_param(vec.as_slice())?;
        Ok(())
    }

    fn apply_effects(&mut self, params: LinkedHashSet<EffectKey>) -> Result<()> {
        let mut vec = Vec::new();
        for effect in params {
            vec.push((
                effect,
                self.mic_profile.get_effect_value(effect, self.profile()),
            ));
        }

        for effect in &vec {
            let (key, value) = effect;
            debug!("Setting {:?} to {}", key, value);
        }
        self.goxlr.set_effect_values(vec.as_slice())?;
        Ok(())
    }

    fn apply_mic_gain(&mut self) -> Result<()> {
        let mic_type = self.mic_profile.mic_type();
        let gain = self.mic_profile.mic_gains()[mic_type];
        self.goxlr.set_microphone_gain(mic_type, gain)?;

        Ok(())
    }

    fn apply_mic_profile(&mut self) -> Result<()> {
        // Configure the microphone..
        self.apply_mic_gain()?;

        let mut keys = HashSet::new();
        for param in MicrophoneParamKey::iter() {
            keys.insert(param);
        }

        // Remove all gain settings, and re-add the relevant one.
        keys.remove(&MicrophoneParamKey::DynamicGain);
        keys.remove(&MicrophoneParamKey::CondenserGain);
        keys.remove(&MicrophoneParamKey::JackGain);
        keys.insert(self.mic_profile.mic_type().get_gain_param());
        self.apply_mic_params(keys)?;

        let mut keys = LinkedHashSet::new();
        keys.extend(self.mic_profile.get_common_keys());

        if self.hardware.device_type == DeviceType::Full {
            keys.extend(self.mic_profile.get_full_keys());
        }

        self.apply_effects(keys)?;

        if self.hardware.device_type == DeviceType::Full {
            self.set_pitch_mode()?;
            self.load_effects()?;
        }
        Ok(())
    }

    fn load_effects(&mut self) -> Result<()> {
        // For now, we'll simply set the knob positions, more to come!
        let mut value = self.profile.get_pitch_encoder_position();
        self.goxlr.set_encoder_value(EncoderName::Pitch, value)?;

        value = self.profile.get_echo_value();
        self.goxlr.set_encoder_value(EncoderName::Echo, value)?;

        value = self.profile.get_gender_value();
        self.goxlr.set_encoder_value(EncoderName::Gender, value)?;

        value = self.profile.get_reverb_value();
        self.goxlr.set_encoder_value(EncoderName::Reverb, value)?;

        Ok(())
    }

    fn apply_scribble(&mut self, fader: FaderName) -> Result<()> {
        let icon_path = block_on(self.settings.get_icons_directory());

        let scribble = self.profile.get_scribble_image(fader, &icon_path);
        self.goxlr.set_fader_scribble(fader, scribble)?;

        Ok(())
    }

    fn set_pitch_mode(&mut self) -> Result<()> {
        if self.hardware.device_type != DeviceType::Full {
            // Not a Full GoXLR, nothing to do.
            return Ok(());
        }

        self.goxlr.set_encoder_mode(
            EncoderName::Pitch,
            self.profile.get_pitch_mode(),
            self.profile.get_pitch_resolution(),
        )?;
        Ok(())
    }

    fn load_submix_settings(&mut self, apply_volumes: bool) -> Result<()> {
        if !self.device_supports_submixes() {
            // Submixes not supported, do nothing.
            return Ok(());
        }

        let mut mix_a: [u8; 4] = [0x0c; 4];
        let mut mix_b: [u8; 4] = [0x0c; 4];

        let mut index = 0;
        let submix_enabled = self.profile.is_submix_enabled();

        // This is kinda awkward, but we'll run with it..
        for device in BasicOutputDevice::iter() {
            if device == BasicOutputDevice::Headphones {
                // We need to make sure the monitor is on the right side..
                if submix_enabled {
                    let mix = self.profile.get_submix_channel(device);
                    self.goxlr.set_monitored_mix(mix)?;
                } else {
                    self.goxlr.set_monitored_mix(Mix::A)?;
                }

                // Monitor Mix handled, move to the next channel
                continue;
            }
            if submix_enabled {
                // We need to place this on the correct mix..
                match self.profile.get_submix_channel(device) {
                    Mix::A => mix_a[index] = (device as u8) * 2,
                    Mix::B => mix_b[index] = (device as u8) * 2,
                }
            } else {
                // Force this channel to A..
                mix_a[index] = (device as u8) * 2;
            }
            index += 1;
        }

        let submix = [mix_a, mix_b].concat();

        // This should always be successful, in theory :D
        self.goxlr.set_channel_mixes(submix.try_into().unwrap())?;

        if submix_enabled && apply_volumes {
            for channel in ChannelName::iter() {
                self.sync_submix_volume(channel)?;
            }
        }

        Ok(())
    }

    fn sync_submix_volume(&mut self, channel: ChannelName) -> Result<()> {
        if let Some(mix) = self.profile.get_submix_from_channel(channel) {
            if self.profile.is_channel_linked(mix) {
                // Get the channels volume..
                let volume = self.profile.get_channel_volume(channel);
                self.update_submix_for(channel, volume)?;
            } else {
                let sub_volume = self.profile.get_submix_volume(mix);
                self.goxlr.set_sub_volume(mix, sub_volume)?;
            }
        }
        Ok(())
    }

    fn apply_submix_volume(&mut self, channel: ChannelName, volume: u8) -> Result<()> {
        if let Some(mix) = self.profile.get_submix_from_channel(channel) {
            if self.profile.is_channel_linked(mix) {
                // We need to calculate the new value for the main channel..
                let ratio = self.profile.get_submix_ratio(mix);

                let linked_volume = (volume as f64 / ratio) as u8;
                if self.profile.get_channel_volume(channel) != linked_volume {
                    // Setup the latch..
                    if let Some(fader) = self.profile.get_fader_from_channel(channel) {
                        self.fader_pause_until[fader].paused = true;
                        self.fader_pause_until[fader].until = linked_volume;
                    }
                    self.profile.set_channel_volume(channel, linked_volume)?;
                    self.goxlr.set_volume(channel, linked_volume)?;
                }
            }

            // Apply the submix volume..
            self.profile.set_submix_volume(mix, volume)?;
            self.goxlr.set_sub_volume(mix, volume)?;
        }
        Ok(())
    }

    fn link_submix_channel(&mut self, channel: ChannelName, linked: bool) -> Result<()> {
        if let Some(mix) = self.profile.get_submix_from_channel(channel) {
            if !linked {
                // We don't need to do anything special here..
                self.profile.set_submix_linked(mix, linked)?;
                return Ok(());
            } else {
                // We need to work out the current ratio between the channel, and it's mix..
                let channel_volume = self.profile.get_channel_volume(channel);
                let mix_volume = self.profile.get_submix_volume(mix);
                let ratio = mix_volume as f64 / channel_volume as f64;

                // Enable the link, and set the ratio..
                self.profile.set_submix_linked(mix, linked)?;
                self.profile.set_submix_link_ratio(mix, ratio)?;
            }
        }
        Ok(())
    }

    fn device_supports_submixes(&self) -> bool {
        match self.hardware.device_type {
            DeviceType::Unknown => false,
            DeviceType::Full => version_newer_or_equal_to(
                &self.hardware.versions.firmware,
                VersionNumber(1, 4, 2, 107),
            ),
            DeviceType::Mini => version_newer_or_equal_to(
                &self.hardware.versions.firmware,
                VersionNumber(1, 2, 0, 46),
            ),
        }
    }

    // Get the current time in millis..
    fn get_epoch_ms(&self) -> u128 {
        SystemTime::now()
            .duration_since(UNIX_EPOCH)
            .unwrap()
            .as_millis()
    }
}

fn tts_bool_to_state(bool: bool) -> String {
    match bool {
        true => "On".to_string(),
        false => "Off".to_string(),
    }
}

fn tts_target(target: MuteFunction) -> String {
    match target {
        MuteFunction::All => "".to_string(),
        MuteFunction::ToStream => " to Stream".to_string(),
        MuteFunction::ToVoiceChat => " to Voice Chat".to_string(),
        MuteFunction::ToPhones => " to Headphones".to_string(),
        MuteFunction::ToLineOut => " to Line Out".to_string(),
    }
}<|MERGE_RESOLUTION|>--- conflicted
+++ resolved
@@ -1216,7 +1216,6 @@
         Ok(value_changed)
     }
 
-<<<<<<< HEAD
     fn update_submix_for(&mut self, channel: ChannelName, volume: u8) -> Result<()> {
         if self.device_supports_submixes() && self.profile.is_submix_enabled() {
             if let Some(mix) = self.profile.get_submix_from_channel(channel) {
@@ -1238,10 +1237,7 @@
         Ok(())
     }
 
-    fn update_encoders_to(&mut self, encoders: [i8; 4]) -> Result<bool> {
-=======
     async fn update_encoders_to(&mut self, encoders: [i8; 4]) -> Result<bool> {
->>>>>>> 6161ed91
         // Ok, this is funky, due to the way pitch works, the encoder 'value' doesn't match
         // the profile value if hardtune is enabled, so we'll pre-emptively calculate pitch here..
         let mut value_changed = false;
